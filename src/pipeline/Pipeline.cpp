/* ----------------------------------------------------------------------------
 * Copyright 2017, Massachusetts Institute of Technology,
 * Cambridge, MA 02139
 * All Rights Reserved
 * Authors: Luca Carlone, et al. (see THANKS for the full author list)
 * See LICENSE for the license information
 * -------------------------------------------------------------------------- */

/**
 * @file   Pipeline.cpp
 * @brief  Implements VIO pipeline workflow.
 * @author Antoni Rosinol
 */

#include "pipeline/Pipeline.h"

#include <future>
#include <gflags/gflags.h>
#include <glog/logging.h>
#include <gtsam/geometry/Pose3.h>

#include "utils/Timer.h"
#include "utils/Statistics.h"
#include "RegularVioBackEnd.h"
#include "StereoVisionFrontEnd.h"

DEFINE_bool(log_output, false, "Log output to matlab.");
DEFINE_int32(regular_vio_backend_modality, 4u,
             "Modality for regular Vio backend, currently supported:\n"
             "0: Structureless (equiv to normal VIO)\n"
             "1: Projection (as if it was a typical VIO backend with projection"
             "factors\n"
             "2: Structureless and projection, sets to projection factors the "
             "structureless factors that are supposed to be in a regularity.\n"
             "3: Projection and regularity, sets all structureless factors to"
             "projection factors and adds regularity factors to a subset.\n"
             "4: structureless, projection and regularity factors used.");
DEFINE_bool(extract_planes_from_the_scene, false,
             "Whether to use structural regularities in the scene,"
             "currently only planes");

DEFINE_bool(visualize, true, "Enable overall visualization.");
DEFINE_bool(visualize_lmk_type, false, "Enable landmark type visualization.");
DEFINE_int32(viz_type, 0,
  "\n0: POINTCLOUD, visualize 3D VIO points (no repeated point)\n"
  "1: POINTCLOUD_REPEATEDPOINTS, visualize VIO points as point clouds (points "
    "are re-plotted at every frame)\n"
  "2: MESH2D, only visualizes 2D mesh on image\n"
  "3: MESH2DTo3D, get a 3D mesh from a 2D triangulation of the (right-VALID) "
    "keypoints in the left frame\n"
  "4: MESH2Dsparse, visualize a 2D mesh of (right-valid) keypoints discarding "
    "triangles corresponding to non planar obstacles\n"
  "5: MESH2DTo3Dsparse, same as MESH2DTo3D but filters out triangles "
    "corresponding to non planar obstacles\n"
  "6: MESH3D, 3D mesh from CGAL using VIO points (requires #define USE_CGAL!)\n"
  "7: NONE, does not visualize map\n");
DEFINE_bool(record_video_for_viz_3d, false, "Record a video as a sequence of "
                                            "screenshots of the 3d viz window");

DEFINE_bool(use_feature_selection, false, "Enable smart feature selection.");

DEFINE_bool(deterministic_random_number_generator, false,
            "If true the random number generator will consistently output the "
            "same sequence of pseudo-random numbers for every run (use it to "
            "have repeatable output). If false the random number generator "
            "will output a different sequence for each run.");
DEFINE_int32(min_num_obs_for_mesher_points, 4,
             "Minimum number of observations for a smart factor's landmark to "
             "to be used as a 3d point to consider for the mesher");

namespace VIO {

// TODO VERY BAD TO SEND THE DATASET PARSER AS A POINTER (at least for thread
// safety!), but this is done now because the logger heavily relies on the
// dataset parser, especially the grount-truth! Feature selector also has some
// dependency with this...
Pipeline::Pipeline(ETHDatasetParser* dataset,
                   const ImuParams& imu_params,
                   bool parallel_run)
  : dataset_(CHECK_NOTNULL(dataset)),
    vio_frontend_(nullptr),
    vio_backend_(nullptr),
    mesher_(),
    visualizer_(static_cast<VisualizationType>(FLAGS_viz_type),
                dataset->getBackendType()),
    stereo_frontend_input_queue_(),
    stereo_frontend_output_queue_(),
    backend_input_queue_(),
    backend_output_queue_(),
    mesher_input_queue_(),
    mesher_output_queue_(),
    visualizer_input_queue_(),
    visualizer_output_queue_(),
    stereo_frontend_thread_(nullptr),
    wrapped_thread_(nullptr),
    backend_thread_(nullptr),
    mesher_thread_(nullptr),
    parallel_run_(parallel_run),
    stereo_frontend_input_queue_("stereo_frontend_input_queue"),
    stereo_frontend_output_queue_("stereo_frontend_output_queue"),
    backend_input_queue_("backend_input_queue"),
    backend_output_queue_("backend_output_queue"),
    mesher_input_queue_("mesher_input_queue"),
    mesher_output_queue_("mesher_output_queue"),
    visualizer_input_queue_("visualizer_input_queue"),
    visualizer_output_queue_("visualizer_output_queue") {
  if (FLAGS_deterministic_random_number_generator) setDeterministicPipeline();
  if (FLAGS_log_output) logger_.openLogFiles();

  frontend_params_ = dataset_->getFrontendParams();
  backend_params_ = dataset_->getBackendParams();

  // Instantiate stereo tracker (class that tracks implements estimation
  // front-end) and print parameters.
  // TODO remove hardcoded saveImages, use gflag.
  static constexpr int saveImages = 0; // 0: don't show, 1: show, 2: write & save
  vio_frontend_ = VIO::make_unique<StereoVisionFrontEnd>(
        imu_params,
        // This should not be asked!
        dataset->getGroundTruthState(dataset_->timestamp_first_lkf_).imu_bias_,
        frontend_params_,
        saveImages,
        dataset_->getDatasetName(),
        FLAGS_log_output);

  // Instantiate feature selector: not used in vanilla implementation.
  if (FLAGS_use_feature_selection) {
    feature_selector_ = FeatureSelector(dataset_->getFrontendParams(),
                                        *backend_params_);
  }
}

/* -------------------------------------------------------------------------- */
Pipeline::~Pipeline() {
  LOG(INFO) << "Pipeline destructor called.";
  // Shutdown pipeline if it is not already down.
  if (!shutdown_) {
    shutdown();
  } else {
    LOG(INFO) << "Manual shutdown was requested.";
  }
}

/* -------------------------------------------------------------------------- */
SpinOutputContainer Pipeline::spin(const StereoImuSyncPacket& stereo_imu_sync_packet) {
  if (!is_initialized_) {
    LOG(INFO) << "Initialize VIO pipeline.";
    // Initialize pipeline.
    // TODO this is very brittle, because we are accumulating IMU data, but
    // not using it for initialization, because accumulated and actual IMU data
    // at init is the same...
    initialize(stereo_imu_sync_packet);
    if (parallel_run_) {
      launchThreads();
    } else {
      LOG(INFO) << "Running in sequential mode (parallel_run set to "
                << parallel_run_<< ").";
    }
    is_initialized_ = true;

    return getSpinOutputContainer();

  } 
  else if(stereo_imu_sync_packet.getReinitPacket().getReinitFlag()) {
    
    // TODO: Add option to autoinitialize, but re-initialize from ext. pose (flag)
    // Shutdown pipeline first
    shutdown();

    // Re-initialize pipeline
    reInitialize(stereo_imu_sync_packet);

    // Resume pipeline
    resume();

    return getSpinOutputContainer();

  }
  else {

    // TODO Warning: we do not accumulate IMU measurements for the first packet...
    // Spin.
    spinOnce(stereo_imu_sync_packet);

    return getSpinOutputContainer();
    
  }
}

/* -------------------------------------------------------------------------- */
// Get spin output container
SpinOutputContainer Pipeline::getSpinOutputContainer() {
    return SpinOutputContainer(getTimestamp(),
                              getEstimatedPose(),
                              getEstimatedVelocity(),
                              getEstimatedBias(),
                              getEstimatedStateCovariance(),
                              getTrackerInfo());
}

/* -------------------------------------------------------------------------- */
// Spin the pipeline only once.
void Pipeline::spinOnce(const StereoImuSyncPacket& stereo_imu_sync_packet) {
  CHECK(is_initialized_);
  ////////////////////////////// FRONT-END /////////////////////////////////////
  // Push to stereo frontend input queue.
  stereo_frontend_input_queue_.push(stereo_imu_sync_packet);

  // Run the pipeline sequentially.
  if (!parallel_run_) spinSequential();
}

/* -------------------------------------------------------------------------- */
void Pipeline::processKeyframe(
    const StatusSmartStereoMeasurements& statusSmartStereoMeasurements,
    const StereoFrame& last_stereo_keyframe,
    const ImuFrontEnd::PreintegratedImuMeasurements& pim,
    const TrackingStatus& kf_tracking_status_stereo,
    const gtsam::Pose3& relative_pose_body_stereo) {
  //////////////////// BACK-END ////////////////////////////////////////////////
  // Push to backend input.
  // This should be done inside the frontend!!!!
  // Or the backend should pull from the frontend!!!!
  backend_input_queue_.push(
        VioBackEndInputPayload(
          last_stereo_keyframe.getTimestamp(),
          statusSmartStereoMeasurements,
          kf_tracking_status_stereo,
          pim,
          relative_pose_body_stereo,
          &planes_));

  // This should be done inside those who need the backend results
  // IN this case the logger!!!!!
  // But there are many more people that want backend results...
  // Pull from backend.
  std::shared_ptr<VioBackEndOutputPayload> backend_output_payload =
      backend_output_queue_.popBlocking();
  LOG_IF(WARNING, !backend_output_payload) << "Missing backend output payload.";

  ////////////////// CREATE AND VISUALIZE MESH /////////////////////////////////
  VioBackEnd::PointsWithIdMap points_with_id_VIO;
  VioBackEnd::LmkIdToLmkTypeMap lmk_id_to_lmk_type_map;
  MesherOutputPayload mesher_output_payload;
  VisualizationType visualization_type =
      static_cast<VisualizationType>(FLAGS_viz_type);
  // Compute 3D mesh
  if (visualization_type == VisualizationType::MESH2DTo3Dsparse) {
    pushToMesherInputQueue(&points_with_id_VIO,
                           &lmk_id_to_lmk_type_map,
                           last_stereo_keyframe);

    // Find regularities in the mesh if we are using RegularVIO backend.
    // TODO create a new class that is mesh segmenter or plane extractor.
    if (FLAGS_extract_planes_from_the_scene) {
      CHECK_EQ(dataset_->getBackendType(), 1u); // Use Regular VIO
      mesher_.clusterPlanesFromMesh(&planes_, points_with_id_VIO);
    } else {
      LOG_IF_EVERY_N(WARNING, dataset_->getBackendType() == 1u &&
                     (FLAGS_regular_vio_backend_modality == 2u ||
                      FLAGS_regular_vio_backend_modality == 3u ||
                      FLAGS_regular_vio_backend_modality == 4u), 10)
          << "Using Regular VIO without extracting planes from the scene. "
             "Set flag extract_planes_from_the_scene to true to enforce "
             "regularities.";
    }

    // In the mesher thread push queue with meshes for visualization.
    // Use blocking to avoid skipping frames.
    LOG_IF(WARNING, !mesher_output_queue_.popBlocking(mesher_output_payload))
        << "Mesher output queue did not pop a payload.";
  }

  if (FLAGS_visualize) {
    // Push data for visualizer thread.
    // WHO Should be pushing to the visualizer input queue????????
    // This cannot happen at all from a single module, because visualizer
    // takes input from mesher and backend right now...
    visualizer_input_queue_.push(
          VisualizerInputPayload(
            // Pose for trajectory viz.
            vio_backend_->getWPoseBLkf() * // The visualizer needs backend results
            last_stereo_keyframe.getBPoseCamLRect(), // This should be pass at ctor level....
            // For visualizeMesh2D and visualizeMesh2DStereo.
            last_stereo_keyframe,
            // visualizeConvexHull & visualizeMesh3DWithColoredClusters
            // WARNING using move explicitly!
            std::move(mesher_output_payload),
            // visualizeMesh3DWithColoredClusters & visualizePoints3D
            visualization_type == VisualizationType::POINTCLOUD?
              vio_backend_->getMapLmkIdsTo3dPointsInTimeHorizon() :
              points_with_id_VIO,
            // visualizeMesh3DWithColoredClusters & visualizePoints3D
            lmk_id_to_lmk_type_map,
            planes_,  // visualizeMesh3DWithColoredClusters
            vio_backend_->getFactorsUnsafe(), // For plane constraints viz.
            vio_backend_->getState(), // For planes and plane constraints viz.
            visualization_type == VisualizationType::POINTCLOUD_REPEATEDPOINTS?
              vio_backend_->get3DPoints() : std::vector<Point3>()
            ));
  }
}

void Pipeline::pushToMesherInputQueue(
    VioBackEnd::PointsWithIdMap* points_with_id_VIO,
    VioBackEnd::LmkIdToLmkTypeMap* lmk_id_to_lmk_type_map,
    const StereoFrame& last_stereo_keyframe) {
  CHECK_NOTNULL(points_with_id_VIO);
  CHECK_NOTNULL(lmk_id_to_lmk_type_map);
  // Points_with_id_VIO contains all the points in the optimization,
  // (encoded as either smart factors or explicit values), potentially
  // restricting to points seen in at least min_num_obs_fro_mesher_points keyframes
  // (TODO restriction is not enforced for projection factors).
  *points_with_id_VIO = vio_backend_->getMapLmkIdsTo3dPointsInTimeHorizon(
                          FLAGS_visualize_lmk_type?
                            lmk_id_to_lmk_type_map:nullptr,
                          FLAGS_min_num_obs_for_mesher_points);

  // Create and fill data packet for mesher.
  // Push to queue.
  // In another thread, mesher is running, consuming mesher payloads.
  CHECK(mesher_input_queue_.push(
          MesherInputPayload(
            *points_with_id_VIO, //copy, thread safe, read-only. // This should be a popBlocking...
            last_stereo_keyframe, // not really thread safe, read only.
            vio_backend_->getWPoseBLkf().compose(
              vio_backend_->getBPoseLeftCam())))); // Get camera pose.
}

void Pipeline::spinViz(bool parallel_run) {
  if (FLAGS_visualize) {
    visualizer_.spin(visualizer_input_queue_,
                     visualizer_output_queue_,
                     std::bind(&Pipeline::spinDisplayOnce,
                               this, std::placeholders::_1),
                     parallel_run);
  }
}

/* -------------------------------------------------------------------------- */
void Pipeline::spinSequential() {
  // Spin once frontend.
  CHECK(vio_frontend_);
  vio_frontend_->spin(stereo_frontend_input_queue_,
                      stereo_frontend_output_queue_,
                      false); // Do not run in parallel.

  // Pop blocking from frontend.
  const auto& stereo_frontend_output_payload =
      stereo_frontend_output_queue_.popBlocking();
  CHECK(stereo_frontend_output_payload);
  CHECK(stereo_frontend_output_payload->is_keyframe_);

  // Pass info for resiliency
  debug_tracker_info_ = stereo_frontend_output_payload->getTrackerInfo();

  // Get timestamp of key-frame
  timestamp_lkf_ = stereo_frontend_output_payload->stereo_frame_lkf_.getTimestamp();

  // We have a keyframe. Push to backend.
  backend_input_queue_.push(
        VioBackEndInputPayload(
          stereo_frontend_output_payload->stereo_frame_lkf_.getTimestamp(),
          stereo_frontend_output_payload->statusSmartStereoMeasurements_,
          stereo_frontend_output_payload->tracker_status_,
          stereo_frontend_output_payload->pim_,
          stereo_frontend_output_payload->relative_pose_body_stereo_,
          &planes_));

  // Spin once backend. Do not run in parallel.
  CHECK(vio_backend_);
  vio_backend_->spin(backend_input_queue_, backend_output_queue_, false);

  // Pop blocking from backend.
  const auto& backend_output_payload = backend_output_queue_.popBlocking();
  CHECK(backend_output_payload);

  const auto& stereo_keyframe =
      stereo_frontend_output_payload->stereo_frame_lkf_;
  ////////////////// CREATE 3D MESH //////////////////////////////////////////
  VioBackEnd::PointsWithIdMap points_with_id_VIO;
  VioBackEnd::LmkIdToLmkTypeMap lmk_id_to_lmk_type_map;
  MesherOutputPayload mesher_output_payload;
  VisualizationType visualization_type =
      static_cast<VisualizationType>(FLAGS_viz_type);
  if (visualization_type == VisualizationType::MESH2DTo3Dsparse) {
    // Push to mesher.
    pushToMesherInputQueue(&points_with_id_VIO,
                           &lmk_id_to_lmk_type_map,
                           stereo_keyframe);

    // Spin once mesher.
    mesher_.spin(mesher_input_queue_, mesher_output_queue_, false);

    // Find regularities in the mesh if we are using RegularVIO backend.
    // TODO create a new class that is mesh segmenter or plane extractor.
    if (FLAGS_extract_planes_from_the_scene) {
      CHECK_EQ(dataset_->getBackendType(), 1); // Use Regular VIO
      mesher_.clusterPlanesFromMesh(&planes_, points_with_id_VIO);
    } else {
      LOG_IF_EVERY_N(WARNING, dataset_->getBackendType() == 1u &&
                     (FLAGS_regular_vio_backend_modality == 2u ||
                      FLAGS_regular_vio_backend_modality == 3u ||
                      FLAGS_regular_vio_backend_modality == 4u), 10)
          << "Using Regular VIO without extracting planes from the scene. "
             "Set flag extract_planes_from_the_scene to true to enforce "
             "regularities.";
    }

    // Pop from mesher.
    LOG_IF(WARNING, !mesher_output_queue_.popBlocking(mesher_output_payload))
        << "Mesher output queue did not pop a payload.";
  }
  ////////////////////////////////////////////////////////////////////////////

  if (FLAGS_visualize) {
    // Push data for visualizer thread.
    // WHO Should be pushing to the visualizer input queue????????
    // This cannot happen at all from a single module, because visualizer
    // takes input from mesher and backend right now...
    visualizer_input_queue_.push(
          VisualizerInputPayload(
            // Pose for trajectory viz.
            vio_backend_->getWPoseBLkf() * // The visualizer needs backend results
            stereo_keyframe.getBPoseCamLRect(), // This should be pass at ctor level....
            // For visualizeMesh2D and visualizeMesh2DStereo.
            stereo_keyframe,
            // visualizeConvexHull & visualizeMesh3DWithColoredClusters
            // WARNING using move explicitly!
            std::move(mesher_output_payload),
            // visualizeMesh3DWithColoredClusters & visualizePoints3D
            visualization_type == VisualizationType::POINTCLOUD?
              vio_backend_->getMapLmkIdsTo3dPointsInTimeHorizon() :
              points_with_id_VIO,
            // visualizeMesh3DWithColoredClusters & visualizePoints3D
            lmk_id_to_lmk_type_map,
            planes_,  // visualizeMesh3DWithColoredClusters
            vio_backend_->getFactorsUnsafe(), // For plane constraints viz.
            vio_backend_->getState(), // For planes and plane constraints viz.
            visualization_type == VisualizationType::POINTCLOUD_REPEATEDPOINTS?
              vio_backend_->get3DPoints() : std::vector<Point3>()
              ));

    // Spin visualizer.
    visualizer_.spin(visualizer_input_queue_,
                     visualizer_output_queue_,
                     std::bind(&Pipeline::spinDisplayOnce,
                               this, std::placeholders::_1),
                     false);
  }
}

/* -------------------------------------------------------------------------- */
void Pipeline::shutdownWhenFinished() {
  // This is a very rough way of knowing if we have finished...
  // Since threads might be in the middle of processing data while we
  // query if the queues are empty.
  // Check every second if all queues are empty.
  // Time to sleep between queries to the queues [in seconds].
  LOG(INFO) << "Shutting down VIO pipeline once processing has finished.";
  static constexpr int sleep_time = 1;
  while(!is_initialized_ || // Loop while not initialized
        !(stereo_frontend_input_queue_.empty() && // Or, once init, data is not yet consumed.
          stereo_frontend_output_queue_.empty() &&
          !vio_frontend_->isWorking() &&
          backend_input_queue_.empty() &&
          backend_output_queue_.empty() &&
          !vio_backend_->isWorking() &&
          mesher_input_queue_.empty() &&
          mesher_output_queue_.empty() &&
          !mesher_.isWorking() &&
          visualizer_input_queue_.empty() &&
          visualizer_output_queue_.empty() &&
          !visualizer_.isWorking())) {
    VLOG_EVERY_N(10, 100)
        << "VIO pipeline status: \n"
        << "Initialized? " << is_initialized_ << '\n'
        << "Frontend input queue empty?" << stereo_frontend_input_queue_.empty() << '\n'
        << "Frontend output queue empty?" << stereo_frontend_output_queue_.empty() << '\n'
        << "Frontend is working? " <<  vio_frontend_->isWorking() << '\n'
        << "Backend Input queue empty?" <<  backend_input_queue_.empty() << '\n'
        << "Backend Output queue empty?" <<  backend_output_queue_.empty() << '\n'
        << "Backend is working? " <<  (is_initialized_?vio_backend_->isWorking():false) << '\n'
        << "Mesher input queue empty?" <<  mesher_input_queue_.empty() << '\n'
        << "Mesher output queue empty?" <<  mesher_output_queue_.empty() << '\n'
        << "Mesher is working? " <<  mesher_.isWorking() << '\n'
        << "Visualizer input queue empty?" << visualizer_input_queue_.empty() << '\n'
        << "Visualizer output queue empty?" << visualizer_output_queue_.empty() << '\n'
        << "Visualizer is working? " << visualizer_.isWorking();
        std::this_thread::sleep_for (std::chrono::seconds(sleep_time));
  }
  shutdown();
}

/* -------------------------------------------------------------------------- */
void Pipeline::shutdown() {
  LOG_IF(ERROR, shutdown_) << "Shutdown requested, but Pipeline was already "
                                "shutdown.";
  LOG(INFO) << "Shutting down VIO pipeline.";
  shutdown_ = true;
  stopThreads();
  //if (parallel_run_) {
    joinThreads();
  //}
  if (FLAGS_log_output) {
    LOG(INFO) << "Closing log files";
    logger_.closeLogFiles();
  }
  LOG(INFO) << "Pipeline destructor finished.";
}

/* -------------------------------------------------------------------------- */
bool Pipeline::initialize(const StereoImuSyncPacket& stereo_imu_sync_packet) {
  LOG(INFO) << "------------------- Initialize Pipeline with frame k = "
            << stereo_imu_sync_packet.getStereoFrame().getFrameId()
            << "--------------------";

  /////////////////// FRONTEND /////////////////////////////////////////////////
  // Initialize Stereo Frontend.
  CHECK(vio_frontend_);
  const StereoFrame& stereo_frame_lkf =
      vio_frontend_->processFirstStereoFrame(
        stereo_imu_sync_packet.getStereoFrame());

  ///////////////////////////// BACKEND ////////////////////////////////////////
  // Initialize Backend using GT if available.
  std::shared_ptr<gtNavState> initialStateGT =
    dataset_->isGroundTruthAvailable()?
        std::make_shared<gtNavState>(dataset_->getGroundTruthState(
                     stereo_imu_sync_packet.getStereoFrame().getTimestamp())) :
                     std::shared_ptr<gtNavState>(nullptr);
  
  // TODO: Include flag to start from external pose estimate (ROS)
  //if (flag_init_gt = 0) {
  //    LOG(INFO) << "Initialize pipeline with possible GT.";
  //
  //} else {
  //    // Initialize Backend using External Pose Estimate if available.
  //    LOG(INFO) << "Initialize pipeline with external navstate estimate.";
  //    initialStateGT = std::make_shared<gtNavState>(gtNavState(
  //          stereo_imu_sync_packet.getReinitPacket().getReinitPose(),
  //          stereo_imu_sync_packet.getReinitPacket().getReinitVel(),
  //          stereo_imu_sync_packet.getReinitPacket().getReinitBias()))
  //}

  initBackend(&vio_backend_,
              stereo_frame_lkf.getBPoseCamLRect(),
              stereo_frame_lkf.getLeftUndistRectCamMat(),
              stereo_frame_lkf.getBaseline(),
              *backend_params_,
              &initialStateGT,
              stereo_imu_sync_packet.getStereoFrame().getTimestamp(),
              stereo_imu_sync_packet.getImuAccGyr()); // No timestamps needed for IMU?
  vio_backend_->registerImuBiasUpdateCallback(
        std::bind(&StereoVisionFrontEnd::updateImuBias,
                  // Send a cref: constant reference because vio_frontend_ is
                  // not copyable.
                  std::cref(*vio_frontend_), std::placeholders::_1));

  ////////////////// DEBUG INITIALIZATION //////////////////////////////////
  if (FLAGS_log_output) {
    logger_.displayInitialStateVioInfo(
          *dataset_,
          vio_backend_,
          *CHECK_NOTNULL(initialStateGT.get()),
          stereo_imu_sync_packet.getImuAccGyr(),
          stereo_imu_sync_packet.getStereoFrame().getTimestamp());
    // Store latest pose estimate.
    logger_.W_Pose_Bprevkf_vio_ = vio_backend_->getWPoseBLkf();
  }

  return true;
}

/* -------------------------------------------------------------------------- */
// TODO: Adapt and create better re-initialization (online) function
bool Pipeline::reInitialize(const StereoImuSyncPacket& stereo_imu_sync_packet) {

  // Reset shutdown flags
  shutdown_ = false;

  CHECK(vio_frontend_);
  vio_frontend_->restart();

  CHECK(vio_backend_);
  vio_backend_->restart();

  mesher_.restart();
  
  visualizer_.restart();

  // Use default initialization function
  return initialize(stereo_imu_sync_packet);
}

/* -------------------------------------------------------------------------- */
bool Pipeline::initBackend(std::unique_ptr<VioBackEnd>* vio_backend,
                           const gtsam::Pose3& B_Pose_camLrect,
                           const gtsam::Cal3_S2& left_undist_rect_cam_mat,
                           const double& baseline,
                           const VioBackEndParams& vio_params,
                           std::shared_ptr<gtNavState>* initial_state_gt,
                           const Timestamp& timestamp_k,
                           const ImuAccGyrS& imu_accgyr) {
  CHECK_NOTNULL(vio_backend);
  // Create VIO.
  switch(dataset_->getBackendType()) {
  case 0: {
    LOG(INFO) << "\e[1m Using Normal VIO. \e[0m";
    *vio_backend = VIO::make_unique<VioBackEnd>(B_Pose_camLrect,
                                           left_undist_rect_cam_mat,
                                           baseline,
                                           initial_state_gt,
                                           timestamp_k,
                                           imu_accgyr,
                                           vio_params,
                                           FLAGS_log_output);
    break;
  }
  case 1: {
    LOG(INFO) << "\e[1m Using Regular VIO with modality "
              << FLAGS_regular_vio_backend_modality << "\e[0m";
    *vio_backend = VIO::make_unique<RegularVioBackEnd>(
          B_Pose_camLrect,
          left_undist_rect_cam_mat,
          baseline,
          initial_state_gt,
          timestamp_k,
          imu_accgyr,
          vio_params, FLAGS_log_output,
          static_cast<RegularVioBackEnd::BackendModality>(
            FLAGS_regular_vio_backend_modality));
    break;
  }
  default: {
    LOG(FATAL) << "Requested backend type is not supported.\n"
               << "Currently supported backend types:\n"
               << "0: normal VIO\n"
               << "1: regular VIO\n"
               << " but requested backend: " << dataset_->getBackendType();
  }
  }
  return true;
}

/* -------------------------------------------------------------------------- */
void Pipeline::spinDisplayOnce(
    VisualizerOutputPayload& visualizer_output_payload) {
  // Display 3D window.
  if (visualizer_output_payload.visualization_type_ !=
      VisualizationType::NONE) {
    VLOG(10) << "Spin Visualize 3D output.";
    //visualizer_output_payload->window_.spin();
    visualizer_output_payload.window_.spinOnce(1, true);
    // TODO this is not very thread-safe!!! Since recordVideo might modify
    // window_ in this thread, while it might also be called in viz thread.
    if (FLAGS_record_video_for_viz_3d) {
      visualizer_.recordVideo();
    }
  }

  // Display 2D images.
  for (const ImageToDisplay& img_to_display:
       visualizer_output_payload.images_to_display_) {
    cv::imshow(img_to_display.name_, img_to_display.image_);
  }
  VLOG(10) << "Spin Visualize 2D output.";
  cv::waitKey(1);
}

/* -------------------------------------------------------------------------- */
StatusSmartStereoMeasurements Pipeline::featureSelect(
    const VioFrontEndParams& tracker_params,
    const ETHDatasetParser& dataset,
    const Timestamp& timestamp_k,
    const Timestamp& timestamp_lkf,
    const gtsam::Pose3& W_Pose_Blkf,
    double* feature_selection_time,
    std::shared_ptr<StereoFrame>& stereoFrame_km1,
    const StatusSmartStereoMeasurements& status_smart_stereo_meas,
    int cur_kf_id,
    int save_image_selector,
    const gtsam::Matrix& curr_state_cov,
    const Frame& left_frame) { // last one for visualization only
  CHECK_NOTNULL(feature_selection_time);

  // ------------ DATA ABOUT CURRENT AND FUTURE ROBOT STATE ------------- //
  size_t nrKfInHorizon = round(tracker_params.featureSelectionHorizon_ /
                               tracker_params.intra_keyframe_time_);
  VLOG(100) << "nrKfInHorizon for selector: " << nrKfInHorizon;

  // Future poses are gt and might be far from the vio pose: we have to
  // attach the *relative* poses from the gt to the latest vio estimate.
  // W_Pose_Bkf_gt    : ground truth pose at previous keyframe.
  // vio->W_Pose_Blkf_: vio pose at previous keyframe.
  // More important than the time, it is important that
  // it is the same time as vio->W_Pose_Blkf_
  KeyframeToStampedPose posesAtFutureKeyframes;
  Pose3 W_Pose_Bkf_gt;
  if (dataset.isGroundTruthAvailable()) {
    W_Pose_Bkf_gt= dataset.getGroundTruthState(timestamp_lkf).pose_;

    for (size_t kk = 0; kk < nrKfInHorizon + 1; kk++) {
      // Including current pose.
      Timestamp timestamp_kk = timestamp_k + UtilsOpenCV::SecToNsec(
            kk * tracker_params.intra_keyframe_time_);

      // Relative pose wrt ground truth at last kf.
      Pose3 poseGT_km1_kk = W_Pose_Bkf_gt.between(
            dataset.getGroundTruthState(timestamp_kk).pose_);
      posesAtFutureKeyframes.push_back(
            StampedPose(W_Pose_Blkf.compose(poseGT_km1_kk),
                        UtilsOpenCV::NsecToSec(timestamp_kk)) );
    }
  }

  VLOG(100) << "Starting feature selection...";
  SmartStereoMeasurements trackedAndSelectedSmartStereoMeasurements;
  std::tie(trackedAndSelectedSmartStereoMeasurements, *feature_selection_time)
      = feature_selector_.splitTrackedAndNewFeatures_Select_Display(
        stereoFrame_km1,
        status_smart_stereo_meas.second,
        cur_kf_id, save_image_selector,
        tracker_params.featureSelectionCriterion_,
        tracker_params.featureSelectionNrCornersToSelect_,
        tracker_params.maxFeatureAge_,
        posesAtFutureKeyframes, // TODO Luca: can we make this optional, for the case where we do not have ground truth?
        curr_state_cov,
        dataset.getDatasetName(),
        left_frame); // last 2 are for visualization
  VLOG(100) << "Feature selection completed.";

  // Same status as before.
  TrackerStatusSummary status = status_smart_stereo_meas.first;
  return std::make_pair(status, trackedAndSelectedSmartStereoMeasurements);
}

/* -------------------------------------------------------------------------- */
void Pipeline::processKeyframePop() {
  // Pull from stereo frontend output queue.
  LOG(INFO) << "Spinning wrapped thread.";
  while(!shutdown_) {
    std::shared_ptr<StereoFrontEndOutputPayload> stereo_frontend_output_payload
        = stereo_frontend_output_queue_.popBlocking();
    CHECK(stereo_frontend_output_payload);
<<<<<<< HEAD
    if (!stereo_frontend_output_payload->is_keyframe_) {
      continue;
    }

    // Pass info for resiliency
    debug_tracker_info_ = stereo_frontend_output_payload->getTrackerInfo();

    // Get timestamp of key-frame
    timestamp_lkf_ = stereo_frontend_output_payload->stereo_frame_lkf_.getTimestamp();

    //////////////////////////////////////////////////////////////////////////////
=======
    CHECK(stereo_frontend_output_payload->is_keyframe_);

    ////////////////////////////////////////////////////////////////////////////
>>>>>>> fce95374
    // So from this point on, we have a keyframe.
    // Pass info to VIO
    // Actual keyframe processing. Call to backend.
    ////////////////////////////// BACK-END ////////////////////////////////////
    processKeyframe(
          stereo_frontend_output_payload->statusSmartStereoMeasurements_,
          stereo_frontend_output_payload->stereo_frame_lkf_,
          stereo_frontend_output_payload->pim_,
          stereo_frontend_output_payload->tracker_status_,
          stereo_frontend_output_payload->relative_pose_body_stereo_);
  }
  LOG(INFO) << "Shutdown wrapped thread.";
}

/* -------------------------------------------------------------------------- */
void Pipeline::launchThreads() {
  LOG(INFO) << "Launching threads.";

  // Start frontend_thread.
  stereo_frontend_thread_ = VIO::make_unique<std::thread>(
                              &StereoVisionFrontEnd::spin,
                              CHECK_NOTNULL(vio_frontend_.get()),
                              std::ref(stereo_frontend_input_queue_),
                              std::ref(stereo_frontend_output_queue_),
                              true);

  wrapped_thread_ = VIO::make_unique<std::thread>(&Pipeline::processKeyframePop, this);

  // Start backend_thread.
  backend_thread_ = VIO::make_unique<std::thread>(&VioBackEnd::spin,
                                // Returns the pointer to vio_backend_.
                                CHECK_NOTNULL(vio_backend_.get()),
                                std::ref(backend_input_queue_),
                                std::ref(backend_output_queue_),
                                true);

  // Start mesher_thread.
  mesher_thread_ = VIO::make_unique<std::thread>(&Mesher::spin,
                               &mesher_,
                               std::ref(mesher_input_queue_),
                               std::ref(mesher_output_queue_),
                               true);

  // Start visualizer_thread.
  //visualizer_thread_ = std::thread(&Visualizer3D::spin,
  //                                 &visualizer_,
  //                                 std::ref(visualizer_input_queue_),
  //                                 std::ref(visualizer_output_queue_));
}

/* -------------------------------------------------------------------------- */
// Resume all workers and queues
void Pipeline::resume() {

    LOG(INFO) << "Restarting frontend workers and queues...";
    stereo_frontend_input_queue_.resume();
    stereo_frontend_output_queue_.resume();

    LOG(INFO) << "Restarting backend workers and queues...";
    backend_input_queue_.resume();
    backend_output_queue_.resume();

    LOG(INFO) << "Restarting mesher workers and queues...";
    mesher_input_queue_.resume();
    mesher_output_queue_.resume();

    LOG(INFO) << "Restarting visualizer workers and queues...";
    visualizer_input_queue_.resume();
    visualizer_output_queue_.resume();

    // Re-launch threads
    if (parallel_run_) {
      launchThreads();
    } else {
      LOG(INFO) << "Running in sequential mode (parallel_run set to "
                << parallel_run_<< ").";
    }
    is_initialized_ = true;

}

/* -------------------------------------------------------------------------- */
void Pipeline::stopThreads() {
  LOG(INFO) << "Stopping workers and queues...";

  LOG(INFO) << "Stopping backend workers and queues...";
  backend_input_queue_.shutdown();
  backend_output_queue_.shutdown();
  CHECK(vio_backend_);
  vio_backend_->shutdown();

  // Shutdown workers and queues.
  LOG(INFO) << "Stopping frontend workers and queues...";
  stereo_frontend_input_queue_.shutdown();
  stereo_frontend_output_queue_.shutdown();
  CHECK(vio_frontend_);
  vio_frontend_->shutdown();

  LOG(INFO) << "Stopping mesher workers and queues...";
  mesher_input_queue_.shutdown();
  mesher_output_queue_.shutdown();
  mesher_.shutdown();

  LOG(INFO) << "Stopping visualizer workers and queues...";
  visualizer_input_queue_.shutdown();
  visualizer_output_queue_.shutdown();
  visualizer_.shutdown();

  LOG(INFO) << "Sent stop flag to all workers and queues...";
}

/* -------------------------------------------------------------------------- */
void Pipeline::joinThreads() {
  LOG(INFO) << "Joining threads...";

  LOG(INFO) << "Joining frontend thread...";
  if (stereo_frontend_thread_ && stereo_frontend_thread_->joinable()) {
    stereo_frontend_thread_->join();
    LOG(INFO) << "Joined frontend thread...";
  } else {
    LOG_IF(ERROR, parallel_run_) << "Frontend thread is not joinable...";
  }

  LOG(INFO) << "Joining wrapped thread...";
  if (wrapped_thread_ && wrapped_thread_->joinable()) {
    wrapped_thread_->join();
    LOG(INFO) << "Joined wrapped thread...";
  } else {
    LOG_IF(ERROR, parallel_run_) << "Wrapped thread is not joinable...";
  }

  LOG(INFO) << "Joining backend thread...";
  if (backend_thread_ && backend_thread_->joinable()) {
    backend_thread_->join();
    LOG(INFO) << "Joined backend thread...";
  } else {
    LOG_IF(ERROR, parallel_run_) << "Backend thread is not joinable...";
  }

  LOG(INFO) << "Joining mesher thread...";
  if (mesher_thread_ && mesher_thread_->joinable()){
    mesher_thread_->join();
    LOG(INFO) << "Joined mesher thread...";
  } else {
    LOG_IF(ERROR, parallel_run_) << "Mesher thread is not joinable...";
  }
  //visualizer_thread_.join();

  LOG(INFO) << "All threads joined.";
}

} // End of VIO namespace<|MERGE_RESOLUTION|>--- conflicted
+++ resolved
@@ -743,23 +743,16 @@
     std::shared_ptr<StereoFrontEndOutputPayload> stereo_frontend_output_payload
         = stereo_frontend_output_queue_.popBlocking();
     CHECK(stereo_frontend_output_payload);
-<<<<<<< HEAD
-    if (!stereo_frontend_output_payload->is_keyframe_) {
-      continue;
-    }
-
+    
+    CHECK(stereo_frontend_output_payload->is_keyframe_);
+    
     // Pass info for resiliency
     debug_tracker_info_ = stereo_frontend_output_payload->getTrackerInfo();
 
     // Get timestamp of key-frame
     timestamp_lkf_ = stereo_frontend_output_payload->stereo_frame_lkf_.getTimestamp();
 
-    //////////////////////////////////////////////////////////////////////////////
-=======
-    CHECK(stereo_frontend_output_payload->is_keyframe_);
-
     ////////////////////////////////////////////////////////////////////////////
->>>>>>> fce95374
     // So from this point on, we have a keyframe.
     // Pass info to VIO
     // Actual keyframe processing. Call to backend.
