--- conflicted
+++ resolved
@@ -146,13 +146,9 @@
 }
 
 /* -------------------------------------------------------------------------- */
-<<<<<<< HEAD
 SpinOutputContainer Pipeline::spin(
     const StereoImuSyncPacket& stereo_imu_sync_packet) {
-=======
-SpinOutputContainer Pipeline::spin(const StereoImuSyncPacket& stereo_imu_sync_packet) {
   // Initialize pipeline if not initialized
->>>>>>> e163b088
   if (!is_initialized_) {
 
     // Launch frontend thread
@@ -171,43 +167,24 @@
       is_initialized_ = true;
       return getSpinOutputContainer();
     } else {
-<<<<<<< HEAD
-      LOG(INFO) << "Running in sequential mode (parallel_run set to "
-                << parallel_run_ << ").";
-=======
       LOG(INFO) << "Not yet initialized...";
       // TODO: Don't publish if it is the trivial output
       return SpinOutputContainer();
->>>>>>> e163b088
-    }
-
-<<<<<<< HEAD
+    }
+
   } else if (stereo_imu_sync_packet.getReinitPacket().getReinitFlag()) {
     // TODO: Add option to autoinitialize, but re-initialize from ext. pose
     // (flag) Shutdown pipeline first
-=======
-    // Re-Initialize pipeline if requested
-  } else if (stereo_imu_sync_packet.getReinitPacket().getReinitFlag()) {
-    // TODO: Add option to autoinitialize, but re-initialize from ext. pose (flag)
-    // Shutdown pipeline first
->>>>>>> e163b088
     shutdown();
     // Re-initialize pipeline
     reInitialize(stereo_imu_sync_packet);
     // Resume pipeline
     resume();
     return getSpinOutputContainer();
-<<<<<<< HEAD
 
   } else {
     // TODO Warning: we do not accumulate IMU measurements for the first
     // packet... Spin.
-=======
-  }
-  else {
-    // TODO Warning: we do not accumulate IMU measurements for the first packet...
-    // Spin.
->>>>>>> e163b088
     spinOnce(stereo_imu_sync_packet);
     return getSpinOutputContainer();
   }
@@ -968,22 +945,16 @@
 void Pipeline::processKeyframePop() {
   // Pull from stereo frontend output queue.
   LOG(INFO) << "Spinning wrapped thread.";
-<<<<<<< HEAD
   while (!shutdown_) {
     std::shared_ptr<StereoFrontEndOutputPayload>
         stereo_frontend_output_payload =
             stereo_frontend_output_queue_.popBlocking();
-    if (!stereo_frontend_output_payload) {
-      LOG(WARNING) << "No StereoFrontEnd Output Payload received.";
-      return;
-    }
-=======
-  while(!shutdown_) {
-    const auto &stereo_frontend_output_payload_vector =
-        stereo_frontend_output_queue_.batchPopBlocking();
+    /*
     // TODO(Sandro): Adapt this!! 
     // We should also be able to batch process for the backend
     // Either just popBlocking or adapt processKeyframe for multiple
+    const auto &stereo_frontend_output_payload_vector =
+        stereo_frontend_output_queue_.batchPopBlocking();
     if (stereo_frontend_output_payload_vector.size() != 1) {
       LOG(INFO) << "Queue output vector size: 1";
     } else {
@@ -996,9 +967,12 @@
     // std::shared_ptr<StereoFrontEndOutputPayload>
     // stereo_frontend_output_payload
     //    = stereo_frontend_output_queue_.popBlocking();
-    CHECK(stereo_frontend_output_payload);
+    CHECK(stereo_frontend_output_payload); */
+    if (!stereo_frontend_output_payload) {
+      LOG(WARNING) << "No StereoFrontEnd Output Payload received.";
+      return;
+    }
     
->>>>>>> e163b088
     CHECK(stereo_frontend_output_payload->is_keyframe_);
 
     // Pass info for resiliency
@@ -1026,35 +1000,6 @@
 /* -------------------------------------------------------------------------- */
 void Pipeline::launchThreads() {
   LOG(INFO) << "Launching threads.";
-
-<<<<<<< HEAD
-  // Start frontend_thread.
-  stereo_frontend_thread_ = VIO::make_unique<std::thread>(
-      &StereoVisionFrontEnd::spin, CHECK_NOTNULL(vio_frontend_.get()),
-      std::ref(stereo_frontend_input_queue_),
-      std::ref(stereo_frontend_output_queue_), true);
-
-  wrapped_thread_ =
-      VIO::make_unique<std::thread>(&Pipeline::processKeyframePop, this);
-
-  // Start backend_thread.
-  backend_thread_ = VIO::make_unique<std::thread>(
-      &VioBackEnd::spin,
-      // Returns the pointer to vio_backend_.
-      CHECK_NOTNULL(vio_backend_.get()), std::ref(backend_input_queue_),
-      std::ref(backend_output_queue_), true);
-
-  // Start mesher_thread.
-  mesher_thread_ = VIO::make_unique<std::thread>(
-      &Mesher::spin, &mesher_, std::ref(mesher_input_queue_),
-      std::ref(mesher_output_queue_), true);
-
-  // Start visualizer_thread.
-  // visualizer_thread_ = std::thread(&Visualizer3D::spin,
-  //                                 &visualizer_,
-  //                                 std::ref(visualizer_input_queue_),
-  //                                 std::ref(visualizer_output_queue_));
-=======
   launchFrontendThread();
   launchRemainingThreads();
 }
@@ -1106,7 +1051,6 @@
     LOG(INFO) << "Backend, mesher and visualizer running in sequential mode"
               << " (parallel_run set to " << parallel_run_ << ").";
   }
->>>>>>> e163b088
 }
 
 /* -------------------------------------------------------------------------- */
@@ -1124,7 +1068,6 @@
   mesher_input_queue_.resume();
   mesher_output_queue_.resume();
 
-<<<<<<< HEAD
   LOG(INFO) << "Restarting visualizer workers and queues...";
   visualizer_input_queue_.resume();
   visualizer_output_queue_.resume();
@@ -1137,16 +1080,6 @@
               << parallel_run_ << ").";
   }
   is_initialized_ = true;
-=======
-    // Re-launch threads
-    if (parallel_run_) {
-      launchThreads();
-    } else {
-      LOG(INFO) << "Running in sequential mode (parallel_run set to "
-                << parallel_run_<< ").";
-    }
-    is_launched_ = true;
->>>>>>> e163b088
 }
 
 /* -------------------------------------------------------------------------- */
