/* ----------------------------------------------------------------------------
 * Copyright 2017, Massachusetts Institute of Technology,
 * Cambridge, MA 02139
 * All Rights Reserved
 * Authors: Luca Carlone, et al. (see THANKS for the full author list)
 * See LICENSE for the license information
 * -------------------------------------------------------------------------- */

/**
 * @file   Pipeline.cpp
 * @brief  Implements VIO pipeline workflow.
 * @author Antoni Rosinol
 */

#include "kimera-vio/pipeline/Pipeline.h"

#include <future>
#include <memory>
#include <string>
#include <utility>
#include <vector>

#include <gflags/gflags.h>
#include <glog/logging.h>

#include <gtsam/geometry/Pose3.h>

#include "kimera-vio/backend/VioBackEndFactory.h"
#include "kimera-vio/dataprovider/StereoDataProviderModule.h"
#include "kimera-vio/frontend/VisionFrontEndFactory.h"
#include "kimera-vio/mesh/MesherFactory.h"
#include "kimera-vio/utils/Statistics.h"
#include "kimera-vio/utils/Timer.h"
#include "kimera-vio/visualizer/DisplayFactory.h"
#include "kimera-vio/visualizer/Visualizer3D.h"
#include "kimera-vio/visualizer/Visualizer3DFactory.h"

DEFINE_bool(log_output, false, "Log output to CSV files.");
DEFINE_bool(extract_planes_from_the_scene,
            false,
            "Whether to use structural regularities in the scene,"
            "currently only planes.");

DEFINE_bool(visualize, true, "Enable overall visualization.");
DEFINE_bool(visualize_lmk_type, false, "Enable landmark type visualization.");
DEFINE_int32(viz_type,
             0,
             "0: MESH2DTo3Dsparse, get a 3D mesh from a 2D triangulation of "
             "the (right-VALID).\n"
             "1: POINTCLOUD, visualize 3D VIO points (no repeated point)\n"
             "are re-plotted at every frame).\n"
             "keypoints in the left frame and filters out triangles \n"
             "2: NONE, does not visualize map.");

DEFINE_bool(deterministic_random_number_generator,
            false,
            "If true the random number generator will consistently output the "
            "same sequence of pseudo-random numbers for every run (use it to "
            "have repeatable output). If false the random number generator "
            "will output a different sequence for each run.");
DEFINE_int32(min_num_obs_for_mesher_points,
             4,
             "Minimum number of observations for a smart factor's landmark to "
             "to be used as a 3d point to consider for the mesher.");

DEFINE_bool(use_lcd,
            false,
            "Enable LoopClosureDetector processing in pipeline.");

namespace VIO {

Pipeline::Pipeline(const VioParams& params,
                   Visualizer3D::UniquePtr&& visualizer,
                   DisplayBase::UniquePtr&& displayer)
    : backend_params_(params.backend_params_),
      frontend_params_(params.frontend_params_),
      imu_params_(params.imu_params_),
      backend_type_(static_cast<BackendType>(params.backend_type_)),
      parallel_run_(params.parallel_run_),
      stereo_camera_(nullptr),
      stereo_data_provider_module_(nullptr),
      vio_frontend_module_(nullptr),
      stereo_frontend_input_queue_("stereo_frontend_input_queue"),
      vio_backend_module_(nullptr),
      backend_input_queue_("backend_input_queue"),
      mesher_module_(nullptr),
      lcd_module_(nullptr),
      visualizer_module_(nullptr),
      display_input_queue_("display_input_queue"),
      display_module_(nullptr),
      shutdown_pipeline_cb_(nullptr),
      frontend_thread_(nullptr),
      backend_thread_(nullptr),
      mesher_thread_(nullptr),
      lcd_thread_(nullptr),
      visualizer_thread_(nullptr) {
  if (FLAGS_deterministic_random_number_generator) {
    setDeterministicPipeline();
  }

  //! Create Stereo Camera
  CHECK_EQ(params.camera_params_.size(), 2u) << "Only stereo camera support.";
  stereo_camera_ = VIO::make_unique<StereoCamera>(
      params.camera_params_.at(0),
      params.camera_params_.at(1),
      params.frontend_params_.stereo_matching_params_);

  //! Create DataProvider
  stereo_data_provider_module_ = VIO::make_unique<StereoDataProviderModule>(
      &stereo_frontend_input_queue_,
      "Stereo Data Provider",
      parallel_run_,
      // TODO(Toni): these params should not be sent...
      params.frontend_params_.stereo_matching_params_);

  stereo_data_provider_module_->registerVioPipelineCallback(
      std::bind(&Pipeline::spinOnce, this, std::placeholders::_1));

  //! Create frontend
  vio_frontend_module_ = VIO::make_unique<StereoVisionFrontEndModule>(
      &stereo_frontend_input_queue_,
      parallel_run_,
      VisionFrontEndFactory::createFrontend(
          params.frontend_type_,
          params.imu_params_,
          gtsam::imuBias::ConstantBias(),
          params.frontend_params_,
          params.camera_params_.at(0),
          FLAGS_visualize ? &display_input_queue_ : nullptr,
          FLAGS_log_output));
  auto& backend_input_queue = backend_input_queue_;  //! for the lambda below
  vio_frontend_module_->registerOutputCallback([&backend_input_queue](
      const FrontendOutput::Ptr& output) {
    CHECK(output);
    if (output->is_keyframe_) {
      //! Only push to backend input queue if it is a keyframe!
      backend_input_queue.push(VIO::make_unique<BackendInput>(
          output->stereo_frame_lkf_.getTimestamp(),
          output->status_stereo_measurements_,
          output->tracker_status_,
          output->pim_,
          output->imu_acc_gyrs_,
          output->relative_pose_body_stereo_));
    } else {
      VLOG(5) << "Frontend did not output a keyframe, skipping backend input.";
    }
  });

  //! Params for what the backend outputs.
  // TODO(Toni): put this into backend params.
  BackendOutputParams backend_output_params(
      static_cast<VisualizationType>(FLAGS_viz_type) !=
          VisualizationType::kNone,
      FLAGS_min_num_obs_for_mesher_points,
      FLAGS_visualize && FLAGS_visualize_lmk_type);

  //! Create backend
  CHECK(backend_params_);
  vio_backend_module_ = VIO::make_unique<VioBackEndModule>(
      &backend_input_queue_,
      parallel_run_,
      BackEndFactory::createBackend(backend_type_,
                                    // These two should be given by parameters.
<<<<<<< HEAD
                                    stereo_camera_->getBodyPoseLeftCamRect(),
=======
                                    stereo_camera_->getLeftCamRectPose(),
>>>>>>> 561c89a8
                                    stereo_camera_->getStereoCalib(),
                                    *backend_params_,
                                    imu_params_,
                                    backend_output_params,
                                    FLAGS_log_output));
  vio_backend_module_->registerOnFailureCallback(
      std::bind(&Pipeline::signalBackendFailure, this));
  vio_backend_module_->registerImuBiasUpdateCallback(
      std::bind(&StereoVisionFrontEndModule::updateImuBias,
                // Send a cref: constant reference bcs updateImuBias is const
                std::cref(*CHECK_NOTNULL(vio_frontend_module_.get())),
                std::placeholders::_1));

  if (static_cast<VisualizationType>(FLAGS_viz_type) ==
      VisualizationType::kMesh2dTo3dSparse) {
    mesher_module_ = VIO::make_unique<MesherModule>(
        parallel_run_,
        MesherFactory::createMesher(
            MesherType::PROJECTIVE,
<<<<<<< HEAD
            MesherParams(stereo_camera_->getBodyPoseLeftCamRect(),
=======
            MesherParams(stereo_camera_->getLeftCamRectPose(),
>>>>>>> 561c89a8
                         params.camera_params_.at(0u).image_size_)));
    //! Register input callbacks
    vio_backend_module_->registerOutputCallback(
        std::bind(&MesherModule::fillBackendQueue,
                  std::ref(*CHECK_NOTNULL(mesher_module_.get())),
                  std::placeholders::_1));
    vio_frontend_module_->registerOutputCallback(
        std::bind(&MesherModule::fillFrontendQueue,
                  std::ref(*CHECK_NOTNULL(mesher_module_.get())),
                  std::placeholders::_1));
  }

  if (FLAGS_visualize) {
    visualizer_module_ = VIO::make_unique<VisualizerModule>(
        //! Send ouput of visualizer to the display_input_queue_
        &display_input_queue_,
        parallel_run_,
        // Use given visualizer if any
        visualizer ? std::move(visualizer)
                   : VisualizerFactory::createVisualizer(
                         VisualizerType::OpenCV,
                         // TODO(Toni): bundle these three params in
                         // VisualizerParams...
                         static_cast<VisualizationType>(FLAGS_viz_type),
                         backend_type_));
    //! Register input callbacks
    vio_backend_module_->registerOutputCallback(
        std::bind(&VisualizerModule::fillBackendQueue,
                  std::ref(*CHECK_NOTNULL(visualizer_module_.get())),
                  std::placeholders::_1));
    vio_frontend_module_->registerOutputCallback(
        std::bind(&VisualizerModule::fillFrontendQueue,
                  std::ref(*CHECK_NOTNULL(visualizer_module_.get())),
                  std::placeholders::_1));
    if (mesher_module_) {
      mesher_module_->registerOutputCallback(
          std::bind(&VisualizerModule::fillMesherQueue,
                    std::ref(*CHECK_NOTNULL(visualizer_module_.get())),
                    std::placeholders::_1));
    }
    //! Actual displaying of visual data is done in the main thread.
    CHECK(params.display_params_);
    display_module_ = VIO::make_unique<DisplayModule>(
        &display_input_queue_,
        nullptr,
        parallel_run_,
        // Use given displayer if any
<<<<<<< HEAD
        displayer ? std::move(displayer)
                  : DisplayFactory::makeDisplay(
                        params.display_params_->display_type_,
                        params.display_params_,
                        std::bind(&Pipeline::shutdown, this)));
=======
        displayer
            ? std::move(displayer)
            : DisplayFactory::makeDisplay(DisplayType::kOpenCV,
                                          std::bind(&Pipeline::shutdown, this),
                                          OpenCv3dDisplayParams()));
>>>>>>> 561c89a8
  }

  if (FLAGS_use_lcd) {
    lcd_module_ = VIO::make_unique<LcdModule>(
        parallel_run_,
        LcdFactory::createLcd(LoopClosureDetectorType::BoW,
                              params.lcd_params_,
                              FLAGS_log_output));
    //! Register input callbacks
    vio_backend_module_->registerOutputCallback(
        std::bind(&LcdModule::fillBackendQueue,
                  std::ref(*CHECK_NOTNULL(lcd_module_.get())),
                  std::placeholders::_1));
    vio_frontend_module_->registerOutputCallback(
        std::bind(&LcdModule::fillFrontendQueue,
                  std::ref(*CHECK_NOTNULL(lcd_module_.get())),
                  std::placeholders::_1));
  }

  // All modules are ready, launch threads! If the parallel_run flag is set to
  // false this will not do anything.
  launchThreads();
}

/* -------------------------------------------------------------------------- */
Pipeline::~Pipeline() {
  LOG(INFO) << "Pipeline destructor called.";
  // Shutdown pipeline if it is not already down.
  if (!shutdown_) {
    shutdown();
  } else {
    LOG(INFO) << "Manual shutdown was requested.";
  }
}

/* -------------------------------------------------------------------------- */
void Pipeline::spinOnce(StereoImuSyncPacket::UniquePtr stereo_imu_sync_packet) {
  CHECK(stereo_imu_sync_packet);
  if (!shutdown_) {
    // Push to stereo frontend input queue.
    VLOG(2) << "Push input payload to Frontend.";
    stereo_frontend_input_queue_.pushBlockingIfFull(
        std::move(stereo_imu_sync_packet), 5u);

    if (!parallel_run_) {
      // Run the pipeline sequentially.
      spinSequential();
    }
  } else {
    LOG(WARNING) << "Not spinning pipeline as it's been shutdown.";
  }
}

// Returns whether the visualizer_ is running or not. While in parallel mode,
// it does not return unless shutdown.
bool Pipeline::spinViz() {
  if (display_module_) {
    return display_module_->spin();
  }
  return true;
}

/* -------------------------------------------------------------------------- */
void Pipeline::spinSequential() {
  // Spin once each pipeline module.
  // CHECK(stereo_data_provider_module_);
  // stereo_data_provider_module_->spin();

  CHECK(vio_frontend_module_);
  vio_frontend_module_->spin();

  CHECK(vio_backend_module_);
  vio_backend_module_->spin();

  if (mesher_module_) mesher_module_->spin();

  if (lcd_module_) lcd_module_->spin();

  if (visualizer_module_) visualizer_module_->spin();

  if (display_module_) display_module_->spin();
}

bool Pipeline::shutdownWhenFinished(const int& sleep_time_ms,
                                    const bool& print_stats) {
  // This is a very rough way of knowing if we have finished...
  // Since threads might be in the middle of processing data while we
  // query if the queues are empty.
  // Check every 0.5 seconds if all queues are empty.
  // Time to sleep between queries to the queues [in milliseconds].
  LOG(INFO) << "Shutting down VIO pipeline once processing has finished.";

  bool lcd_and_lcd_input_finished = true;
  if (lcd_module_) {
    lcd_and_lcd_input_finished = false;
  }

  CHECK(stereo_data_provider_module_);
  CHECK(vio_frontend_module_);
  CHECK(vio_backend_module_);

  while (
      !shutdown_ &&         // Loop while not explicitly shutdown.
      is_backend_ok_ &&     // Loop while backend is fine.
      (!isInitialized() ||  // Pipeline is not initialized and
                            // data is not yet consumed.
       !(!stereo_data_provider_module_->isWorking() &&
         (stereo_frontend_input_queue_.isShutdown() ||
          stereo_frontend_input_queue_.empty()) &&
         !vio_frontend_module_->isWorking() &&
         (backend_input_queue_.isShutdown() || backend_input_queue_.empty()) &&
         !vio_backend_module_->isWorking() &&
         (mesher_module_ ? !mesher_module_->isWorking() : true) &&
         (lcd_module_ ? !lcd_module_->isWorking() : true) &&
         (visualizer_module_ ? !visualizer_module_->isWorking() : true) &&
         (display_input_queue_.isShutdown() || display_input_queue_.empty()) &&
         (display_module_ ? !display_module_->isWorking() : true)))) {
    // Note that the values in the log below might be different than the
    // evaluation above since they are separately evaluated at different times.
    VLOG(1) << "shutdown_: " << shutdown_ << '\n'
            << "VIO pipeline status: \n"
            << "Pipeline initialized? " << isInitialized() << '\n'
            << "Frontend initialized? " << vio_frontend_module_->isInitialized()
            << '\n'
            << "Backend initialized? " << vio_backend_module_->isInitialized()
            << '\n'
            << "Data provider is working? "
            << stereo_data_provider_module_->isWorking() << '\n'
            << "Frontend input queue shutdown? "
            << stereo_frontend_input_queue_.isShutdown() << '\n'
            << "Frontend input queue empty? "
            << stereo_frontend_input_queue_.empty() << '\n'
            << "Frontend is working? " << vio_frontend_module_->isWorking()
            << '\n'
            << "Backend Input queue shutdown? "
            << backend_input_queue_.isShutdown() << '\n'
            << "Backend Input queue empty? " << backend_input_queue_.empty()
            << '\n'
            << "Backend is working? " << vio_backend_module_->isWorking()
            << '\n'
            << "Mesher is working? "
            << (mesher_module_ ? mesher_module_->isWorking() : false) << '\n'
            << "LCD is working? "
            << (lcd_module_ ? lcd_module_->isWorking() : false) << '\n'
            << "Visualizer is working? "
            << (visualizer_module_ ? visualizer_module_->isWorking() : false)
            << '\n'
            << "Display Input queue shutdown? "
            << display_input_queue_.isShutdown() << '\n'
            << "Display Input queue empty? " << display_input_queue_.empty()
            << '\n'
            << "Displayer is working? "
            << (display_module_ ? display_module_->isWorking() : false);

    VLOG_IF(5, mesher_module_) << "Mesher is working? "
                               << mesher_module_->isWorking();

    VLOG_IF(5, lcd_module_) << "LoopClosureDetector is working? "
                            << lcd_module_->isWorking();

    VLOG_IF(5, visualizer_module_) << "Visualizer is working? "
                                   << visualizer_module_->isWorking();

    VLOG_IF(5, display_module_) << "Visualizer is working? "
                                << display_module_->isWorking();

    // Print all statistics
    if (print_stats) LOG(INFO) << utils::Statistics::Print();
    std::this_thread::sleep_for(std::chrono::milliseconds(sleep_time_ms));

    if (!parallel_run_) {
      // Don't break, otw we will shutdown the pipeline.
      return false;
    }
  }
  LOG(INFO) << "Shutting down VIO, reason: input is empty and threads are "
               "idle.";
  VLOG(1) << "shutdown_: " << shutdown_ << '\n'
          << "VIO pipeline status: \n"
          << "Pipeline initialized? " << isInitialized() << '\n'
          << "Frontend initialized? " << vio_frontend_module_->isInitialized()
          << '\n'
          << "Backend initialized? " << vio_backend_module_->isInitialized()
          << '\n'
          << "Data provider is working? " << stereo_data_provider_module_->isWorking()
          << '\n'
          << "Frontend input queue shutdown? "
          << stereo_frontend_input_queue_.isShutdown() << '\n'
          << "Frontend input queue empty? "
          << stereo_frontend_input_queue_.empty() << '\n'
          << "Frontend is working? " << vio_frontend_module_->isWorking()
          << '\n'
          << "Backend Input queue shutdown? "
          << backend_input_queue_.isShutdown() << '\n'
          << "Backend Input queue empty? " << backend_input_queue_.empty()
          << '\n'
          << "Backend is working? " << vio_backend_module_->isWorking() << '\n'
          << "Mesher is working? "
          << (mesher_module_ ? mesher_module_->isWorking() : false) << '\n'
          << "LCD is working? "
          << (lcd_module_ ? lcd_module_->isWorking() : false) << '\n'
          << "Visualizer is working? "
          << (visualizer_module_ ? visualizer_module_->isWorking() : false)
          << '\n'
          << "Display Input queue shutdown? "
          << display_input_queue_.isShutdown() << '\n'
          << "Display Input queue empty? " << display_input_queue_.empty()
          << '\n'
          << "Displayer is working? "
          << (display_module_ ? display_module_->isWorking() : false);
  if (!shutdown_) shutdown();
  return true;
}

/* -------------------------------------------------------------------------- */
void Pipeline::shutdown() {
  LOG_IF(ERROR, shutdown_) << "Shutdown requested, but Pipeline was already "
                              "shutdown.";
  LOG(INFO) << "Shutting down VIO pipeline.";
  shutdown_ = true;

  // First: call registered shutdown callbacks, these are typically to signal
  // data providers that they should now die.
  if (shutdown_pipeline_cb_) {
    LOG(INFO) << "Calling registered shutdown callbacks...";
    // Mind that this will raise a SIGSEGV seg fault if the callee is destroyed.
    shutdown_pipeline_cb_();
  }

  // Second: stop data provider
  CHECK(stereo_data_provider_module_);
  stereo_data_provider_module_->shutdown();

  // Third: stop VIO's threads
  stopThreads();
  if (parallel_run_) {
    joinThreads();
  }
  LOG(INFO) << "VIO Pipeline's threads shutdown successfully.\n"
            << "VIO Pipeline successful shutdown.";
}

/* -------------------------------------------------------------------------- */
void Pipeline::launchThreads() {
  if (parallel_run_) {
    frontend_thread_ = VIO::make_unique<std::thread>(
        &StereoVisionFrontEndModule::spin,
        CHECK_NOTNULL(vio_frontend_module_.get()));

    backend_thread_ = VIO::make_unique<std::thread>(
        &VioBackEndModule::spin, CHECK_NOTNULL(vio_backend_module_.get()));

    if (mesher_module_) {
      mesher_thread_ = VIO::make_unique<std::thread>(
          &MesherModule::spin, CHECK_NOTNULL(mesher_module_.get()));
    }

    if (lcd_module_) {
      lcd_thread_ = VIO::make_unique<std::thread>(
          &LcdModule::spin, CHECK_NOTNULL(lcd_module_.get()));
    }

    if (visualizer_module_) {
      visualizer_thread_ = VIO::make_unique<std::thread>(
          &VisualizerModule::spin, CHECK_NOTNULL(visualizer_module_.get()));
    }
    LOG(INFO) << "Pipeline Modules launched (parallel_run set to "
              << parallel_run_ << ").";
  } else {
    LOG(INFO) << "Pipeline Modules running in sequential mode"
              << " (parallel_run set to " << parallel_run_ << ").";
  }
}

/* -------------------------------------------------------------------------- */
// Resume all workers and queues
void Pipeline::resume() {
  LOG(INFO) << "Restarting frontend workers and queues...";
  stereo_frontend_input_queue_.resume();

  LOG(INFO) << "Restarting backend workers and queues...";
  backend_input_queue_.resume();
}

/* -------------------------------------------------------------------------- */
void Pipeline::stopThreads() {
  VLOG(1) << "Stopping workers and queues...";

  backend_input_queue_.shutdown();
  CHECK(vio_backend_module_);
  vio_backend_module_->shutdown();

  stereo_frontend_input_queue_.shutdown();
  CHECK(vio_frontend_module_);
  vio_frontend_module_->shutdown();

  if (mesher_module_) mesher_module_->shutdown();
  if (lcd_module_) lcd_module_->shutdown();
  if (visualizer_module_) visualizer_module_->shutdown();
  if (display_module_) {
    display_input_queue_.shutdown();
    display_module_->shutdown();
  }

  VLOG(1) << "Sent stop flag to all module and queues...";
}

/* -------------------------------------------------------------------------- */
void Pipeline::joinThreads() {
  LOG_IF(WARNING, !parallel_run_)
      << "Asked to join threads while in sequential mode, this is ok, but "
      << "should not happen.";
  VLOG(1) << "Joining threads...";

  joinThread("backend", backend_thread_.get());
  joinThread("frontend", frontend_thread_.get());
  joinThread("mesher", mesher_thread_.get());
  joinThread("lcd", lcd_thread_.get());
  joinThread("visualizer", visualizer_thread_.get());

  VLOG(1) << "All threads joined.";
}

void Pipeline::joinThread(const std::string& thread_name, std::thread* thread) {
  if (thread) {
    VLOG(1) << "Joining " << thread_name.c_str() << " thread...";
    if (thread->joinable()) {
      thread->join();
      VLOG(1) << "Joined " << thread_name.c_str() << " thread...";
    } else {
      LOG_IF(ERROR, parallel_run_) << thread_name.c_str()
                                   << " thread is not joinable...";
    }
  } else {
    LOG(WARNING) << "No " << thread_name.c_str() << " thread, not joining.";
  }
}

}  // namespace VIO<|MERGE_RESOLUTION|>--- conflicted
+++ resolved
@@ -161,11 +161,7 @@
       parallel_run_,
       BackEndFactory::createBackend(backend_type_,
                                     // These two should be given by parameters.
-<<<<<<< HEAD
                                     stereo_camera_->getBodyPoseLeftCamRect(),
-=======
-                                    stereo_camera_->getLeftCamRectPose(),
->>>>>>> 561c89a8
                                     stereo_camera_->getStereoCalib(),
                                     *backend_params_,
                                     imu_params_,
@@ -185,11 +181,7 @@
         parallel_run_,
         MesherFactory::createMesher(
             MesherType::PROJECTIVE,
-<<<<<<< HEAD
             MesherParams(stereo_camera_->getBodyPoseLeftCamRect(),
-=======
-            MesherParams(stereo_camera_->getLeftCamRectPose(),
->>>>>>> 561c89a8
                          params.camera_params_.at(0u).image_size_)));
     //! Register input callbacks
     vio_backend_module_->registerOutputCallback(
@@ -237,19 +229,11 @@
         nullptr,
         parallel_run_,
         // Use given displayer if any
-<<<<<<< HEAD
         displayer ? std::move(displayer)
                   : DisplayFactory::makeDisplay(
                         params.display_params_->display_type_,
                         params.display_params_,
                         std::bind(&Pipeline::shutdown, this)));
-=======
-        displayer
-            ? std::move(displayer)
-            : DisplayFactory::makeDisplay(DisplayType::kOpenCV,
-                                          std::bind(&Pipeline::shutdown, this),
-                                          OpenCv3dDisplayParams()));
->>>>>>> 561c89a8
   }
 
   if (FLAGS_use_lcd) {
