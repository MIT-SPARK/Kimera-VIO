--- conflicted
+++ resolved
@@ -458,14 +458,9 @@
         tracker_status_summary_.W_T_k_pnp_ = best_absolute_pose;
         // TODO(Toni): remove outliers from the tracking?
       } else {
-<<<<<<< HEAD
-        tracker_status_summary_.kfTracking_status_pnp_ = TrackingStatus::INVALID;
-        tracker_status_summary_.W_T_k_pnp_ = gtsam::Pose3();
-=======
         tracker_status_summary_.kfTracking_status_pnp_ =
             TrackingStatus::INVALID;
-        tracker_status_summary_.W_T_k_pnp_ = gtsam::Pose3::identity();
->>>>>>> ab447d5b
+        tracker_status_summary_.W_T_k_pnp_ = gtsam::Pose3();
       }
 
     } else {
