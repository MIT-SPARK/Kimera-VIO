--- conflicted
+++ resolved
@@ -1065,13 +1065,6 @@
   CHECK_NOTNULL(best_absolute_pose);
   const Frame& cur_frame = cur_stereo_frame.left_frame_;
 
-<<<<<<< HEAD
-  // fix/double_stereo_rectification changes this to left_frame.keypoints_undistorted:
-  const StatusKeypointsCV& keypoints_undistorted =
-      cur_stereo_frame.left_keypoints_rectified_;
-
-=======
->>>>>>> 9378b812
   opengv::bearingVectors_t bearing_vectors;
   opengv::points_t points;
 
@@ -1115,161 +1108,12 @@
       VLOG(5) << "Dropping 2D-3D correspondence: " << i;
     }
   }
-<<<<<<< HEAD
-=======
-  CHECK_EQ(points.size(), bearing_vectors.size());
-
-  // Create the central adapter
-  AdapterPnp adapter(bearing_vectors, points);
-
-  // TODO(Toni): parametrize
-  static constexpr int max_iterations = 100;
-  static constexpr double probability = 0.99;
-  // Should be similar to current klt_eps, but keep it separate.
-  const double& reprojection_error = tracker_params_.ransac_threshold_pnp_;
-  const double avg_focal_length =
-      0.5 * static_cast<double>(camera_->getCamParams().intrinsics_[0] +
-                                camera_->getCamParams().intrinsics_[1]);
-  const double threshold =
-      1.0 - std::cos(std::atan(std::sqrt(2.0) * reprojection_error /
-                               avg_focal_length));
-  VLOG(5) << "PnP params:\n"
-          << "- Reprojection error: " << reprojection_error << '\n'
-          << "- Focal Length: " << avg_focal_length << '\n'
-          << "- Threshold: " << threshold;
-
-  switch (tracker_params_.pnp_method_) {
-    case PnpMethod::KneipP2P: {
-      // Uses rotation prior from adapter
-      CHECK(w_Pose_cam);
-      opengv::rotation_t rotation_prior = w_Pose_cam->rotation().matrix();
-      adapter.setR(rotation_prior);
-      return runPnpRansac(
-          VIO::make_unique<
-              opengv::sac_problems::absolute_pose::AbsolutePoseSacProblem>(
-              adapter,
-              opengv::sac_problems::absolute_pose::AbsolutePoseSacProblem::
-                  TWOPT),
-          threshold,
-          max_iterations,
-          probability,
-          best_absolute_pose,
-          inliers);
-      break;
-    }
-    case PnpMethod::KneipP3P: {
-      return runPnpRansac(
-          VIO::make_unique<
-              opengv::sac_problems::absolute_pose::AbsolutePoseSacProblem>(
-              adapter,
-              opengv::sac_problems::absolute_pose::AbsolutePoseSacProblem::
-                  KNEIP),
-          threshold,
-          max_iterations,
-          probability,
-          best_absolute_pose,
-          inliers);
-    }
-    case PnpMethod::GaoP3P: {
-      // Get the result
-      return runPnpRansac(
-          VIO::make_unique<
-              opengv::sac_problems::absolute_pose::AbsolutePoseSacProblem>(
-              adapter,
-              opengv::sac_problems::absolute_pose::AbsolutePoseSacProblem::GAO),
-          threshold,
-          max_iterations,
-          probability,
-          best_absolute_pose,
-          inliers);
-    }
-    case PnpMethod::EPNP: {
-      // Uses all correspondences.
-      return runPnpRansac(
-          VIO::make_unique<
-              opengv::sac_problems::absolute_pose::AbsolutePoseSacProblem>(
-              adapter,
-              opengv::sac_problems::absolute_pose::AbsolutePoseSacProblem::
-                  EPNP),
-          threshold,
-          max_iterations,
-          probability,
-          best_absolute_pose,
-          inliers);
-    }
-    case PnpMethod::UPNP: {
-      LOG_IF(WARNING, inliers) << "UPNP expects outlier free correspondences.";
-      // Uses all correspondences.
-      const opengv::transformations_t& upnp_transformations =
-          opengv::absolute_pose::upnp(adapter);
-      // TODO(TONI): what about the rest of transformations?
-      CHECK_GT(upnp_transformations.size(), 0);
-      *best_absolute_pose = Eigen::MatrixXd(upnp_transformations[0]);
-      return true;
-    }
-    case PnpMethod::UP3P: {
-      CHECK(inliers);
-      LOG_IF(FATAL, inliers->empty()) << "UP3P needs to know the inliers.";
-      // Uses three correspondences.
-      const opengv::transformations_t& upnp_transformations =
-          opengv::absolute_pose::upnp(adapter, *inliers);
-      // TODO(TONI): what about the rest of transformations?
-      CHECK_GT(upnp_transformations.size(), 0);
-      *best_absolute_pose = Eigen::MatrixXd(upnp_transformations[0]);
-      return true;
-    }
-    case PnpMethod::NonlinearOptimization: {
-      CHECK(inliers);
-      LOG_IF(FATAL, inliers->empty())
-          << "NonlinearOptimization needs to know the inliers.";
-      // Uses all correspondences.
-      CHECK(w_Pose_cam);
-      opengv::rotation_t rotation_prior = w_Pose_cam->rotation().matrix();
-      opengv::translation_t translation_prior = 
-          w_Pose_cam->translation().matrix();
-      adapter.sett(translation_prior);
-      adapter.setR(rotation_prior);
-      *best_absolute_pose = Eigen::MatrixXd(
-          opengv::absolute_pose::optimize_nonlinear(adapter, *inliers));
-      return true;
-    }
-    case PnpMethod::MLPNP: {
-      // TODO(TONI): needs fork of opengv, can we make a static check and use
-      // this iff we are having MLPNP support?
-      LOG(FATAL) << "Not implemented...";
-      return false;
-    }
-    default: {
-      LOG(ERROR) << "Unknown PnP method selected: "
-                 << VIO::to_underlying(tracker_params_.pnp_method_);
-      return false;
-    }
-  }
-}
-
-bool Tracker::runPnpRansac(
-    std::shared_ptr<opengv::sac_problems::absolute_pose::AbsolutePoseSacProblem>
-        absolute_pose_problem_ptr,
-    const double& threshold,
-    const int& max_iterations,
-    const double& probability,
-    gtsam::Pose3* best_pose,
-    std::vector<int>* inliers) {
-  CHECK_NOTNULL(best_pose);
-  CHECK(absolute_pose_problem_ptr);
-
-  //! Create a Ransac object
-  opengv::sac::Ransac<
-      opengv::sac_problems::absolute_pose::AbsolutePoseSacProblem>
-      pnp_ransac(max_iterations, threshold, probability);
->>>>>>> 9378b812
 
   bool success = pnp(bearing_vectors,
                      points,
-                     camLrectlkf_R_camLrectkf,
-                     camLrectlkf_t_camLrectkf,
                      best_absolute_pose,
-                     inliers);
+                     inliers,
+                     w_Pose_cam);
 
   VLOG(5) << "PnP tracking " << (success ? " success " : " failure ") << ":\n"
           << "- Total Correspondences: " << points.size() << '\n'
@@ -1283,10 +1127,9 @@
 
 bool Tracker::pnp(const BearingVectors& bearing_vectors,
                   const Landmarks& points,
-                  const gtsam::Rot3& rotation_prior,
-                  const gtsam::Point3& translation_prior,
                   gtsam::Pose3* best_absolute_pose,
-                  std::vector<int>* inliers) {
+                  std::vector<int>* inliers,
+                  gtsam::Pose3* w_Pose_cam) {
   bool success = false;
   if (points.size() == 0) {
     LOG(WARNING) << "No 2D-3D correspondences found for 2D-3D RANSAC...";
@@ -1324,7 +1167,9 @@
     switch (tracker_params_.pnp_algorithm_) {
       case Pose3d2dAlgorithm::KneipP2P: {
         // Uses rotation prior from adapter
-        adapter.setR(rotation_prior.matrix());
+        CHECK(w_Pose_cam);
+        opengv::rotation_t rotation_prior = w_Pose_cam->rotation().matrix();
+        adapter.setR(rotation_prior);
         success =
             runRansac(std::make_shared<ProblemPnP>(adapter, ProblemPnP::TWOPT),
                       threshold,
@@ -1397,8 +1242,12 @@
         LOG_IF(FATAL, inliers->empty())
             << "NonlinearOptimization needs to know the inliers.";
         // Uses all correspondences.
-        adapter.sett(translation_prior.matrix());
-        adapter.setR(rotation_prior.matrix());
+        CHECK(w_Pose_cam);
+        opengv::rotation_t rotation_prior = w_Pose_cam->rotation().matrix();
+        opengv::translation_t translation_prior =
+            w_Pose_cam->translation().matrix();
+        adapter.setR(rotation_prior);
+        adapter.sett(translation_prior);
         *best_absolute_pose = Eigen::MatrixXd(
             opengv::absolute_pose::optimize_nonlinear(adapter, *inliers));
         success = true;
