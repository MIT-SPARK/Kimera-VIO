/* ----------------------------------------------------------------------------
 * Copyright 2017, Massachusetts Institute of Technology,
 * Cambridge, MA 02139
 * All Rights Reserved
 * Authors: Luca Carlone, et al. (see THANKS for the full author list)
 * See LICENSE for the license information
 * -------------------------------------------------------------------------- */

/**
 * @file   LoggerMatlab.h
 * @brief  Logging information for matlab stats and visualizations
 * @author Luca Carlone, Antoni Rosinol
 */

#ifndef LoggerMatlab_H_
#define LoggerMatlab_H_

#include <unordered_map>
#include <iostream>
#include <fstream>
#include <stdlib.h>

#include "datasource/ETH_parser.h"
#include "VioBackEnd.h"

namespace VIO {

// TODO Make Logger Thread-safe!
////////////////////////////////////////////////////////////////////////////////
/// \brief The LoggerMatlab class
///
class LoggerMatlab {
public:
  LoggerMatlab();

  // Path where to store output files.
  const std::string output_path_;
  std::ofstream outputFile_;
  std::ofstream outputFile_posesVIO_;
  std::ofstream outputFile_posesVIO_csv_;
  std::ofstream outputFile_posesVIO_csv_pipeline_;
  std::ofstream outputFile_posesGT_;
  std::ofstream outputFile_landmarks_;
  std::ofstream outputFile_normals_;
  std::ofstream outputFile_smartFactors_;
  std::ofstream outputFile_timingVIO_;
  std::ofstream outputFile_timingTracker_;
  std::ofstream outputFile_timingOverall_;
  std::ofstream outputFile_statsTracker_;
  std::ofstream outputFile_statsFactors_;
  std::ofstream outputFile_mesh_;
  std::ofstream outputFile_frontend_;
  std::ofstream outputFile_initPerformance_;

  gtsam::Pose3 W_Pose_Bprevkf_vio_;

  double timing_loadStereoFrame_, timing_processStereoFrame_,
  timing_featureSelection_, timing_loggerBackend_;

  /* ++++++++++++++++++++++++++++++++++++++++++++++++++++++++++++++++++++++++ */
  void openLogFiles(int i = -1, const std::string &output_file_name = "",
                    bool open_file_in_append_mode = false);

  /* ++++++++++++++++++++++++++++++++++++++++++++++++++++++++++++++++++++++++ */
  void closeLogFiles(int i = -1);

  /* ++++++++++++++++++++++++++++++++++++++++++++++++++++++++++++++++++++++++ */
  void logFrontendResults(const TrackerStatusSummary& tracker_summary,
                          const size_t& nrKeypoints);

  /* ++++++++++++++++++++++++++++++++++++++++++++++++++++++++++++++++++++++++ */
  void logLandmarks(const VioBackEnd::PointsWithId& lmks);

  /* ++++++++++++++++++++++++++++++++++++++++++++++++++++++++++++++++++++++++ */
  void logLandmarks(const cv::Mat& lmks);

  /* ++++++++++++++++++++++++++++++++++++++++++++++++++++++++++++++++++++++++ */
  void logNormals(const std::vector<cv::Point3f>& normals);

  /* ++++++++++++++++++++++++++++++++++++++++++++++++++++++++++++++++++++++++ */
  void logMesh(const cv::Mat& lmks, const cv::Mat& colors, const cv::Mat& mesh,
               const double& timestamp, bool log_accumulated_mesh = false);

  /* ++++++++++++++++++++++++++++++++++++++++++++++++++++++++++++++++++++++++ */
  void logBackendResultsCSV(const VioBackEndOutputPayload& vio_output);

  /* ++++++++++++++++++++++++++++++++++++++++++++++++++++++++++++++++++++++++ */
  void logPipelineResultsCSV(const SpinOutputContainer& vio_output);

  /* ++++++++++++++++++++++++++++++++++++++++++++++++++++++++++++++++++++++++ */
  void logInitializationResultsCSV(const InitializationPerformance& perf,
                                  const double& ba_duration,
<<<<<<< HEAD
                                  const double& alignment_duration);
=======
                                  const double& alignment_duration,
                                  const bool& is_successful);
>>>>>>> c6249bcc

  /* ++++++++++++++++++++++++++++++++++++++++++++++++++++++++++++++++++++++++ */
  void logBackendResults(
      const ETHDatasetParser& dataset,
      const TrackerStatusSummary& tracker_status_summary,
      const gtsam::Pose3& relative_pose_body_mono,
      const Tracker& tracker,
      const gtsam::Pose3& relative_pose_body_stereo,
      const std::shared_ptr<VioBackEndOutputPayload>& vio_output,
      const double& horizon,
      const Timestamp& timestamp_lkf,
      const Timestamp& timestamp_k,
      const size_t& k);

  /* ++++++++++++++++++++++++++++++++++++++++++++++++++++++++++++++++++++++++ */
  void logPipelineOverallTiming(const std::chrono::milliseconds& duration);

  /* ++++++++++++++++++++++++++++++++++++++++++++++++++++++++++++++++++++++++ */
  void displayInitialStateVioInfo(const std::unique_ptr<VioBackEnd>& vio,
                                  gtNavState initialStateGT,
                                  const ImuAccGyrS& imu_accgyr,
                                  const Timestamp timestamp_k) const;

  /* ++++++++++++++++++++++++++++++++++++++++++++++++++++++++++++++++++++++++ */
  void displayOverallTiming() const;
};

} // namespace VIO
#endif /* LoggerMatlab_H_ */
<|MERGE_RESOLUTION|>--- conflicted
+++ resolved
@@ -90,12 +90,8 @@
   /* ++++++++++++++++++++++++++++++++++++++++++++++++++++++++++++++++++++++++ */
   void logInitializationResultsCSV(const InitializationPerformance& perf,
                                   const double& ba_duration,
-<<<<<<< HEAD
-                                  const double& alignment_duration);
-=======
                                   const double& alignment_duration,
                                   const bool& is_successful);
->>>>>>> c6249bcc
 
   /* ++++++++++++++++++++++++++++++++++++++++++++++++++++++++++++++++++++++++ */
   void logBackendResults(
