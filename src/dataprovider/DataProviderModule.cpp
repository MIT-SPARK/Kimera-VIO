/* ----------------------------------------------------------------------------
 * Copyright 2017, Massachusetts Institute of Technology,
 * Cambridge, MA 02139
 * All Rights Reserved
 * Authors: Luca Carlone, et al. (see THANKS for the full author list)
 * See LICENSE for the license information
 * -------------------------------------------------------------------------- */

/**
 * @file   DataProviderModule.cpp
 * @brief  Pipeline Module that takes care of providing data to the VIO
 * pipeline.
 * @author Antoni Rosinol
 */

#include "kimera-vio/dataprovider/DataProviderModule.h"

namespace VIO {

<<<<<<< HEAD
=======
DataProviderModule::DataProviderModule(
    OutputQueue* output_queue,
    const std::string& name_id,
    const bool& parallel_run,
    const StereoMatchingParams& stereo_matching_params)
    : MISOPipelineModule<StereoImuSyncPacket, StereoImuSyncPacket>(
          output_queue,
          name_id,
          parallel_run),
      imu_data_(),
      left_frame_queue_("data_provider_left_frame_queue"),
      right_frame_queue_("data_provider_right_frame_queue"),
      stereo_matching_params_(stereo_matching_params),
      timestamp_last_frame_(kNoFrameYet) {}

DataProviderModule::InputUniquePtr DataProviderModule::getInputPacket() {
  // Look for a left frame inside the queue.
  bool queue_state = false;
  Frame::UniquePtr left_frame_payload = nullptr;
  if (PIO::parallel_run_) {
    queue_state = left_frame_queue_.popBlocking(left_frame_payload);
  } else {
    queue_state = left_frame_queue_.pop(left_frame_payload);
  }

  if (!queue_state) {
    LOG_IF(WARNING, PIO::parallel_run_) << "Module: " << name_id_
                                        << " - queue is down";
    VLOG_IF(1, !PIO::parallel_run_) << "Module: " << name_id_
                                    << " - queue is empty or down";
    return nullptr;
  }

  CHECK(left_frame_payload);
  const Timestamp& timestamp = left_frame_payload->timestamp_;

  // Look for the synchronized right frame inside the queue.
  // This search might not be successful if the data_provider did not push to
  // the right queue (perhaps fast enough).
  Frame::UniquePtr right_frame_payload = nullptr;
  if (!PIO::syncQueue(timestamp, &right_frame_queue_, &right_frame_payload)) {
    // Dropping this message because of missing left/right stereo synced frames.
    LOG(ERROR) << "Missing right frame for left frame with id "
               << left_frame_payload->id_ << ", dropping this frame.";
    return nullptr;
  }
  CHECK(right_frame_payload);

  if (imu_data_.imu_buffer_.size() == 0) {
    VLOG(1) << "No IMU measurements available yet, dropping this frame.";
    return nullptr;
  }

  // Extract imu measurements between consecutive frames.
  if (timestamp_last_frame_ == kNoFrameYet) {
    // TODO(Toni): wouldn't it be better to get all IMU measurements up to this
    // timestamp? We should add a method to the IMU buffer for that.
    VLOG(1) << "Skipping first frame, because we do not have a concept of "
               "a previous frame timestamp otherwise.";
    timestamp_last_frame_ = timestamp;
    return nullptr;
  }

  ImuMeasurements imu_meas;
  CHECK_LT(timestamp_last_frame_, timestamp)
      << "Timestamps out of order:\n"
      << " - Last Frame Timestamp = " << timestamp_last_frame_ << '\n'
      << " - Current Timestamp = " << timestamp;
  utils::ThreadsafeImuBuffer::QueryResult query_result =
      utils::ThreadsafeImuBuffer::QueryResult::kDataNeverAvailable;
  bool log_error_once = true;
  while (
      !shutdown_ &&
      (query_result = imu_data_.imu_buffer_.getImuDataInterpolatedUpperBorder(
           timestamp_last_frame_,
           timestamp,
           &imu_meas.timestamps_,
           &imu_meas.acc_gyr_)) !=
          utils::ThreadsafeImuBuffer::QueryResult::kDataAvailable) {
    VLOG(1) << "No IMU data available btw: \n"
            << " - From timestamp: " << timestamp_last_frame_ << '\n'
            << " - To timestamp: " << timestamp << '\n'
            << "Reason:\n";
    switch (query_result) {
      case utils::ThreadsafeImuBuffer::QueryResult::kDataNotYetAvailable: {
        if (log_error_once || VLOG_IS_ON(1)) {
          LOG(WARNING) << "Waiting for IMU data...";
          log_error_once = false;
        }
        continue;
      }
      case utils::ThreadsafeImuBuffer::QueryResult::kQueueShutdown: {
        LOG(WARNING)
            << "IMU buffer was shutdown. Shutting down DataProviderModule.";
        shutdown();
        return nullptr;
      }
      case utils::ThreadsafeImuBuffer::QueryResult::kDataNeverAvailable: {
        LOG(WARNING)
            << "Asking for data before start of IMU stream, from timestamp: "
            << timestamp_last_frame_ << " to timestamp: " << timestamp;
        // Ignore frames that happened before the earliest imu data
        timestamp_last_frame_ = timestamp;
        return nullptr;
      }
      case utils::ThreadsafeImuBuffer::QueryResult::
          kTooFewMeasurementsAvailable: {
        LOG(WARNING) << "No IMU measurements here, and IMU data stream already "
                        "passed this time region"
                     << "from timestamp: " << timestamp_last_frame_
                     << " to timestamp: " << timestamp;
        return nullptr;
      }
      case utils::ThreadsafeImuBuffer::QueryResult::kDataAvailable: {
        LOG(FATAL) << "We should not be inside this while loop if IMU data is "
                      "available...";
        return nullptr;
      }
    }
  }
  timestamp_last_frame_ = timestamp;

  VLOG(10) << "////////////////////////////////////////// Creating packet!\n"
           << "STAMPS IMU rows : \n"
           << imu_meas.timestamps_.rows() << '\n'
           << "STAMPS IMU cols : \n"
           << imu_meas.timestamps_.cols() << '\n'
           << "STAMPS IMU: \n"
           << imu_meas.timestamps_ << '\n'
           << "ACCGYR IMU rows : \n"
           << imu_meas.acc_gyr_.rows() << '\n'
           << "ACCGYR IMU cols : \n"
           << imu_meas.acc_gyr_.cols() << '\n'
           << "ACCGYR IMU: \n"
           << imu_meas.acc_gyr_;

  if (!shutdown_) {
    CHECK(vio_pipeline_callback_);
    vio_pipeline_callback_(VIO::make_unique<StereoImuSyncPacket>(
        StereoFrame(
            left_frame_payload->id_,
            timestamp,
            *left_frame_payload,
            *right_frame_payload,
            stereo_matching_params_),  // TODO(Toni): these params should
        // be given in PipelineParams.
        imu_meas.timestamps_,
        imu_meas.acc_gyr_));
  }

  // Push the synced messages to the frontend's input queue
  // TODO(Toni): should be a return like that, so that we pass the info to the
  // queue... Right now we use a callback bcs otw I need to fix all
  // initialization which is a lot to be fixed.
  // return VIO::make_unique<StereoImuSyncPacket>(
  //    StereoFrame(
  //        left_frame_payload->id_,
  //        timestamp,
  //        *left_frame_payload,
  //        *right_frame_payload,
  //        stereo_matching_params_),  // TODO(Toni): these params should
  //                                   // be given in PipelineParams.
  //    imu_meas.timestamps_,
  //    imu_meas.acc_gyr_);
  return nullptr;
}

void DataProviderModule::shutdownQueues() {
  left_frame_queue_.shutdown();
  right_frame_queue_.shutdown();
  imu_data_.imu_buffer_.shutdown();
  MISOPipelineModule::shutdownQueues();
}

>>>>>>> 561c89a8
}  // namespace VIO<|MERGE_RESOLUTION|>--- conflicted
+++ resolved
@@ -17,8 +17,6 @@
 
 namespace VIO {
 
-<<<<<<< HEAD
-=======
 DataProviderModule::DataProviderModule(
     OutputQueue* output_queue,
     const std::string& name_id,
@@ -193,5 +191,4 @@
   MISOPipelineModule::shutdownQueues();
 }
 
->>>>>>> 561c89a8
 }  // namespace VIO