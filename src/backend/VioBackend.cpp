--- conflicted
+++ resolved
@@ -281,14 +281,9 @@
 bool VioBackend::addVisualInertialStateAndOptimize(
     const Timestamp& timestamp_kf_nsec,
     const StatusStereoMeasurements& status_smart_stereo_measurements_kf,
-<<<<<<< HEAD
-    const gtsam::PreintegrationType& pim) {
-=======
     const gtsam::PreintegrationType& pim,
-    boost::optional<gtsam::Pose3> stereo_ransac_body_pose,
     boost::optional<gtsam::Pose3> odometry_body_pose,
     boost::optional<gtsam::Velocity3> odometry_vel) {
->>>>>>> 32830450
   debug_info_.resetAddedFactorsStatistics();
 
   // Features and IMU line up --> do iSAM update
@@ -306,7 +301,6 @@
   // Add imu factors between consecutive keyframe states
   addImuFactor(last_kf_id_, curr_kf_id_, pim);
 
-<<<<<<< HEAD
   // Add between factor from RANSAC: first PnP, then Stereo, then Mono
   if (backend_params_.addBetweenStereoFactors_ &&
       status_smart_stereo_measurements_kf.first.kfTrackingStatus_stereo_ ==
@@ -318,19 +312,6 @@
         B_Pose_leftCamRect_ *
             status_smart_stereo_measurements_kf.first.lkf_T_k_stereo_ *
             B_Pose_leftCamRect_.inverse());
-=======
-  // Add between factor from RANSAC
-  if (stereo_ransac_body_pose) {
-    if (VLOG_IS_ON(10)) {
-      LOG(INFO) << "VIO: adding between ";
-      stereo_ransac_body_pose->print();
-    }
-    addBetweenFactor(last_kf_id_,
-                     curr_kf_id_,
-                     *stereo_ransac_body_pose,
-                     backend_params_.betweenRotationPrecision_,
-                     backend_params_.betweenTranslationPrecision_);
->>>>>>> 32830450
   }
 
   /////////////////// MANAGE VISION MEASUREMENTS ///////////////////////////
@@ -414,28 +395,15 @@
 
 bool VioBackend::addVisualInertialStateAndOptimize(const BackendInput& input) {
   VLOG(10) << "Add visual inertial state and optimize.";
-<<<<<<< HEAD
-=======
-  VLOG_IF(10, use_stereo_btw_factor) << "Using stereo between factor.";
-  LOG_IF(WARNING,
-         use_stereo_btw_factor && input.stereo_ransac_body_pose_ == boost::none)
-      << "User set useStereoBetweenFactor = true, but stereo_ransac_body_pose_ "
-         "not available!";
->>>>>>> 32830450
   CHECK(input.status_stereo_measurements_kf_);
   CHECK(input.pim_);
   bool is_smoother_ok = addVisualInertialStateAndOptimize(
       input.timestamp_,  // Current time for fixed lag smoother.
       *input.status_stereo_measurements_kf_,  // Vision data.
-<<<<<<< HEAD
-      *input.pim_);                           // Imu preintegrated data.
-=======
       *input.pim_,                            // Imu preintegrated data.
-      use_stereo_btw_factor ? input.stereo_ransac_body_pose_ : boost::none,
       input.body_lkf_OdomPose_body_kf_,
       input.body_kf_world_OdomVel_body_kf_);  // optional: pose estimate from
                                               // stereo ransac
->>>>>>> 32830450
   // Bookkeeping
   timestamp_lkf_ = input.timestamp_;
   return is_smoother_ok;
