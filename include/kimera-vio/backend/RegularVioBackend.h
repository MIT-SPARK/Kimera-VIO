--- conflicted
+++ resolved
@@ -45,14 +45,9 @@
   bool addVisualInertialStateAndOptimize(
       const Timestamp& timestamp_kf_nsec,
       const StatusStereoMeasurements& status_smart_stereo_measurements_kf,
-<<<<<<< HEAD
-      const gtsam::PreintegrationType& pim) override;
-=======
       const gtsam::PreintegrationType& pim,
-      boost::optional<gtsam::Pose3> stereo_ransac_body_pose = boost::none,
       boost::optional<gtsam::Pose3> odometry_body_pose = boost::none,
       boost::optional<gtsam::Velocity3> odometry_vel = boost::none) override;
->>>>>>> 32830450
 
  private:
   typedef size_t Slot;
