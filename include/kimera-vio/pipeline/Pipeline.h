/* ----------------------------------------------------------------------------
 * Copyright 2017, Massachusetts Institute of Technology,
 * Cambridge, MA 02139
 * All Rights Reserved
 * Authors: Luca Carlone, et al. (see THANKS for the full author list)
 * See LICENSE for the license information
 * -------------------------------------------------------------------------- */

/**
 * @file   Pipeline.h
 * @brief  Implements abstract VIO pipeline workflow.
 * @author Antoni Rosinol
 * @author Marcus Abate
 */

#pragma once

#include <gflags/gflags.h>
#include <stddef.h>

#include <atomic>
#include <cstdlib>  // for srand()
#include <memory>
#include <thread>
#include <vector>

#include "kimera-vio/backend/VioBackEnd-definitions.h"
#include "kimera-vio/backend/VioBackEndModule.h"
#include "kimera-vio/common/VioNavState.h"
<<<<<<< HEAD
=======
#include "kimera-vio/dataprovider/StereoDataProviderModule.h"
#include "kimera-vio/frontend/StereoCamera.h"
#include "kimera-vio/frontend/StereoImuSyncPacket.h"
>>>>>>> a9deb159
#include "kimera-vio/frontend/VisionFrontEndModule.h"
#include "kimera-vio/loopclosure/LoopClosureDetector.h"
#include "kimera-vio/mesh/MesherModule.h"
#include "kimera-vio/utils/ThreadsafeQueue.h"
#include "kimera-vio/visualizer/Display.h"
#include "kimera-vio/visualizer/DisplayModule.h"
#include "kimera-vio/visualizer/Visualizer3D.h"
#include "kimera-vio/visualizer/Visualizer3DModule.h"

DECLARE_bool(log_output);
DECLARE_bool(extract_planes_from_the_scene);
DECLARE_bool(visualize);
DECLARE_bool(visualize_lmk_type);
DECLARE_int32(viz_type);
DECLARE_bool(deterministic_random_number_generator);
DECLARE_int32(min_num_obs_for_mesher_points);
DECLARE_bool(use_lcd);

namespace VIO {

template <class FInput, class FOutput>
class Pipeline {
 public:
  KIMERA_POINTER_TYPEDEFS(Pipeline);
  KIMERA_DELETE_COPY_CONSTRUCTORS(Pipeline);
  EIGEN_MAKE_ALIGNED_OPERATOR_NEW

 public:
  Pipeline(const VioParams& params)
      : backend_params_(params.backend_params_),
        frontend_params_(params.frontend_params_),
        imu_params_(params.imu_params_),
        parallel_run_(params.parallel_run_),
        shutdown_pipeline_cb_(nullptr),
        vio_frontend_module_(nullptr),
        vio_backend_module_(nullptr),
        mesher_module_(nullptr),
        lcd_module_(nullptr),
        visualizer_module_(nullptr),
        display_module_(nullptr),
        frontend_input_queue_("frontend_input_queue"),
        backend_input_queue_("backend_input_queue"),
        display_input_queue_("display_input_queue"),
        frontend_thread_(nullptr),
        backend_thread_(nullptr),
        mesher_thread_(nullptr),
        lcd_thread_(nullptr),
        visualizer_thread_(nullptr) {
    if (FLAGS_deterministic_random_number_generator) {
      setDeterministicPipeline();
    }
  }

  virtual ~Pipeline() {}

 public:
  /**
   * @brief spin Spin the whole pipeline by spinning the data provider
   * If in sequential mode, it will return for each spin.
   * If in parallel mode, it will not return until the pipeline is shutdown.
   * @return Data provider module state: false if finished or shutdown, true
   * if working nominally (it does not return unless shutdown in parallel mode).
   */
  virtual bool spin() = 0;
  /**
   * @brief spinViz Run an endless loop until shutdown to visualize.
   * @return Returns whether the visualizer_ is running or not. While in
   * parallel mode, it does not return unless shutdown.
   */
  virtual bool spinViz() {
    if (display_module_) {
      return display_module_->spin();
    }
    return true;
  }

  /**
   * @brief printStatus Returns a string with useful information to monitor the
   * status of the pipeline, in particular, whether the pipeline's modules are
   * working and if their queues are filled.
   * @return String with pipeline status information
   */
  std::string printStatus() const;

  /**
   * @brief hasFinished
   * @return Whether the pipeline has finished working or not.
   */
  bool hasFinished() const;

  /**
   * @brief shutdownWhenFinished
   * Shutdown the pipeline once all data has been consumed, or if the backend
   * has died unexpectedly.
   * @param sleep_time_ms period of time between checks of vio status.
   * @return true if shutdown succesful, false otherwise (only returns
   * if running in sequential mode, or if shutdown happens).
   */
  virtual bool shutdownWhenFinished(const int& sleep_time_ms = 500,
                                    const bool& print_stats = false) = 0;

  /**
   * @brief shutdown Shutdown processing pipeline: stops and joins threads,
   * stops queues. And closes logfiles.
   */
  virtual void shutdown() {
    LOG_IF(ERROR, shutdown_) << "Shutdown requested, but Pipeline was already "
                                "shutdown.";
    LOG(INFO) << "Shutting down VIO pipeline.";
    shutdown_ = true;

    // First: call registered shutdown callbacks, these are typically to signal
    // data providers that they should now die.
    if (shutdown_pipeline_cb_) {
      LOG(INFO) << "Calling registered shutdown callbacks...";
      // Mind that this will raise a SIGSEGV seg fault if the callee is
      // destroyed.
      shutdown_pipeline_cb_();
    }
  }

  inline bool isShutdown() const { return shutdown_; }

  /**
   * @brief resume Resumes all queues.
   */
  virtual void resume() {
    LOG(INFO) << "Restarting frontend workers and queues...";
    frontend_input_queue_.resume();

    LOG(INFO) << "Restarting backend workers and queues...";
    backend_input_queue_.resume();
  }

  //! Register external callback to be called when the VIO pipeline shuts down.
  virtual void registerShutdownCallback(
      const ShutdownPipelineCallback& callback) {
    shutdown_pipeline_cb_ = callback;
  }

  /**
   * @brief printStatistics Prints timing statistics of each VIO module.
   * @return A table of the timing statistics that can be printed to console.
   */
  inline std::string printStatistics() const {
    return utils::Statistics::Print();
  }

 protected:
  // Spin the pipeline only once.
  virtual void spinOnce(std::unique_ptr<FInput> input) {
    CHECK(input);
    if (!shutdown_) {
      // Push to frontend input queue.
      VLOG(2) << "Push input payload to Frontend.";
      frontend_input_queue_.pushBlockingIfFull(std::move(input), 5u);

      if (!parallel_run_) {
        // Run the pipeline sequentially.
        spinSequential();
      }
    } else {
      LOG(WARNING) << "Not spinning pipeline as it's been shutdown.";
    }
  }

  /**
   * @brief Sequential pipeline runner.
   * Must be written in the derived class because it references the data'
   * provider module.
  */
  virtual void spinSequential() = 0;

 protected:
  //! Initialize random seed for repeatability (only on the same machine).
  //! Still does not make RANSAC repeatable across different machines.
  virtual void setDeterministicPipeline() const { srand(0); }

  virtual bool isInitialized() const {
    return vio_frontend_module_->isInitialized() &&
            vio_backend_module_->isInitialized();
  }

  //! Shutdown for in case backend fails (this is done for a graceful shutdown).
  virtual void signalBackendFailure() {
    VLOG(1) << "Backend failure signal received.";
    is_backend_ok_ = false;
  }

  inline void registerBackendOutputCallback(
      const VioBackEndModule::OutputCallback& callback) {
    CHECK(vio_backend_module_);
    vio_backend_module_->registerOutputCallback(callback);
  }

  inline void registerFrontendOutputCallback(
      const MonoVisionFrontEndModule::OutputCallback& callback) {
    CHECK(vio_frontend_module_);
    vio_frontend_module_->registerOutputCallback(callback);
  }

  inline void registerMesherOutputCallback(
      const MesherModule::OutputCallback& callback) {
    if (mesher_module_) {
      mesher_module_->registerOutputCallback(callback);
    } else {
      LOG(ERROR) << "Attempt to register Mesher output callback, but no "
                 << "Mesher member is active in pipeline.";
    }
  }

  inline void registerLcdOutputCallback(
      const LcdModule::OutputCallback& callback) {
    if (lcd_module_) {
      lcd_module_->registerOutputCallback(callback);
    } else {
      LOG(ERROR) << "Attempt to register LCD/PGO callback, but no "
                 << "LoopClosureDetector member is active in pipeline.";
    }
  }

  /// Launch threads for each pipeline module.
  virtual void launchThreads() {
    if (parallel_run_) {
      frontend_thread_ = VIO::make_unique<std::thread>(
          &VisionFrontEndModule<FInput, FOutput>::spin,
          CHECK_NOTNULL(vio_frontend_module_.get()));

      backend_thread_ = VIO::make_unique<std::thread>(
          &VioBackEndModule::spin, CHECK_NOTNULL(vio_backend_module_.get()));

      if (mesher_module_) {
        mesher_thread_ = VIO::make_unique<std::thread>(
            &MesherModule::spin, CHECK_NOTNULL(mesher_module_.get()));
      }

      if (lcd_module_) {
        lcd_thread_ = VIO::make_unique<std::thread>(
            &LcdModule::spin, CHECK_NOTNULL(lcd_module_.get()));
      }

      if (visualizer_module_) {
        visualizer_thread_ = VIO::make_unique<std::thread>(
            &VisualizerModule::spin, CHECK_NOTNULL(visualizer_module_.get()));
      }
      LOG(INFO) << "Pipeline Modules launched (parallel_run set to "
                << parallel_run_ << ").";
    } else {
      LOG(INFO) << "Pipeline Modules running in sequential mode"
                << " (parallel_run set to " << parallel_run_ << ").";
    }
  }
  
  /// Shutdown processes and queues.
  virtual void stopThreads() {
    VLOG(1) << "Stopping workers and queues...";

    backend_input_queue_.shutdown();
    // TODO(marcus): enable:
    CHECK(vio_backend_module_);
    vio_backend_module_->shutdown();

    frontend_input_queue_.shutdown();
    CHECK(vio_frontend_module_);
    vio_frontend_module_->shutdown();

    if (mesher_module_) mesher_module_->shutdown();
    if (lcd_module_) lcd_module_->shutdown();
    if (visualizer_module_) visualizer_module_->shutdown();
    if (display_module_) {
      display_input_queue_.shutdown();
      display_module_->shutdown();
    }

    VLOG(1) << "Sent stop flag to all module and queues...";
  }

  /// Join threads to do a clean shutdown.
  virtual void joinThreads() {
    LOG_IF(WARNING, !parallel_run_)
        << "Asked to join threads while in sequential mode, this is ok, but "
        << "should not happen.";
    VLOG(1) << "Joining threads...";

    joinThread("backend", backend_thread_.get());
    joinThread("frontend", frontend_thread_.get());
    joinThread("mesher", mesher_thread_.get());
    joinThread("lcd", lcd_thread_.get());
    joinThread("visualizer", visualizer_thread_.get());

    VLOG(1) << "All threads joined.";
  }

  /// Join a single thread.
  virtual void joinThread(const std::string& thread_name,
                          std::thread* thread) {
    if (thread) {
      VLOG(1) << "Joining " << thread_name.c_str() << " thread...";
      if (thread->joinable()) {
        thread->join();
        VLOG(1) << "Joined " << thread_name.c_str() << " thread...";
      } else {
        LOG_IF(ERROR, parallel_run_)
            << thread_name.c_str() << " thread is not joinable...";
      }
    } else {
      LOG(WARNING) << "No " << thread_name.c_str() << " thread, not joining.";
    }
  }

 protected:
  // VIO parameters
  //! Mind that the backend params is shared with the dataprovider which might
  //! modify them to add the ground truth initial 3d pose
  BackendParams::ConstPtr backend_params_;
  FrontendParams frontend_params_;
  ImuParams imu_params_;
  bool parallel_run_;

<<<<<<< HEAD
  //! Shutdown switch to stop pipeline, threads, and queues.
  std::atomic_bool shutdown_ = {false};

  //! Callback called when the VIO pipeline has shut down.
  ShutdownPipelineCallback shutdown_pipeline_cb_;
=======
  //! Definition of sensor rig used
  StereoCamera::ConstPtr stereo_camera_;

  // Pipeline Modules
  //! Data provider.
  StereoDataProviderModule::UniquePtr data_provider_module_;
>>>>>>> a9deb159

  // TODO(Toni) this should go to another class to avoid not having copy-ctor...
  //! Frontend.
  typename VisionFrontEndModule<FInput, FOutput>::UniquePtr vio_frontend_module_;

  //! Vision frontend payloads.
  typename VisionFrontEndModule<FInput, FOutput>::InputQueue frontend_input_queue_;

  //! Backend
  VioBackEndModule::UniquePtr vio_backend_module_;

  //! Thread-safe queue for the backend.
  VioBackEndModule::InputQueue backend_input_queue_;

  //! Mesher
  MesherModule::UniquePtr mesher_module_;

  //! Loop Closure Detector
  LcdModule::UniquePtr lcd_module_;

  //! Visualizer: builds images to be displayed
  VisualizerModule::UniquePtr visualizer_module_;

  //! Thread-safe queue for the input to the display module
  DisplayModule::InputQueue display_input_queue_;

  //! Displays actual images and 3D visualization
  DisplayModule::UniquePtr display_module_;

  // Atomic Flags
  std::atomic_bool is_backend_ok_ = {true};

  // Pipeline Threads.
  std::unique_ptr<std::thread> frontend_thread_ = {nullptr};
  std::unique_ptr<std::thread> backend_thread_ = {nullptr};
  std::unique_ptr<std::thread> mesher_thread_ = {nullptr};
  std::unique_ptr<std::thread> lcd_thread_ = {nullptr};
  std::unique_ptr<std::thread> visualizer_thread_ = {nullptr};
};

}  // namespace VIO<|MERGE_RESOLUTION|>--- conflicted
+++ resolved
@@ -27,12 +27,6 @@
 #include "kimera-vio/backend/VioBackEnd-definitions.h"
 #include "kimera-vio/backend/VioBackEndModule.h"
 #include "kimera-vio/common/VioNavState.h"
-<<<<<<< HEAD
-=======
-#include "kimera-vio/dataprovider/StereoDataProviderModule.h"
-#include "kimera-vio/frontend/StereoCamera.h"
-#include "kimera-vio/frontend/StereoImuSyncPacket.h"
->>>>>>> a9deb159
 #include "kimera-vio/frontend/VisionFrontEndModule.h"
 #include "kimera-vio/loopclosure/LoopClosureDetector.h"
 #include "kimera-vio/mesh/MesherModule.h"
@@ -115,13 +109,77 @@
    * working and if their queues are filled.
    * @return String with pipeline status information
    */
-  std::string printStatus() const;
+  virtual std::string printStatus() const {
+    std::stringstream ss;
+    ss << "shutdown_: " << shutdown_ << '\n'
+       << "VIO pipeline status: \n"
+       << "Pipeline initialized? " << isInitialized() << '\n'
+       << "Frontend initialized? " << vio_frontend_module_->isInitialized()
+       << '\n'
+       << "Backend initialized? " << vio_backend_module_->isInitialized()
+       << '\n'
+       << "Frontend input queue shutdown? "
+       << frontend_input_queue_.isShutdown() << '\n'
+       << "Frontend input queue empty? " << frontend_input_queue_.empty()
+       << '\n'
+       << "Frontend is working? " << vio_frontend_module_->isWorking() << '\n'
+       << "Backend Input queue shutdown? " << backend_input_queue_.isShutdown()
+       << '\n'
+       << "Backend Input queue empty? " << backend_input_queue_.empty() << '\n'
+       << "Backend is working? " << vio_backend_module_->isWorking() << '\n'
+       << (mesher_module_
+               ? ("Mesher is working? " +
+                  std::string(mesher_module_->isWorking() ? "Yes" : "No"))
+               : "No mesher module.")
+       << '\n'
+       << (lcd_module_ ? ("LCD is working? " +
+                          std::string(lcd_module_->isWorking() ? "Yes" : "No"))
+                       : "No LCD module.")
+       << '\n'
+       << (visualizer_module_
+               ? ("Visualizer is working? " +
+                  std::string(visualizer_module_->isWorking() ? "Yes" : "No"))
+               : "No visualizer module.")
+       << '\n'
+       << "Display Input queue shutdown? " << display_input_queue_.isShutdown()
+       << '\n'
+       << "Display Input queue empty? " << display_input_queue_.empty() << '\n'
+       << (display_module_
+               ? ("Displayer is working? " +
+                  std::string(display_module_->isWorking() ? "Yes" : "No"))
+               : "No display module.");
+    return ss.str();
+  }
 
   /**
    * @brief hasFinished
    * @return Whether the pipeline has finished working or not.
    */
-  bool hasFinished() const;
+  virtual bool hasFinished() const {  
+    CHECK(vio_frontend_module_);
+    CHECK(vio_backend_module_);
+
+    // This is a very rough way of knowing if we have finished...
+    // Since threads might be in the middle of processing data while we
+    // query if the queues are empty.
+    return !(              // Negate everything (too lazy to negate everything)
+        !shutdown_ &&      // Loop while not explicitly shutdown.
+        is_backend_ok_ &&  // Loop while backend is fine.
+        (!isInitialized() ||  // Pipeline is not initialized and
+                              // data is not yet consumed.
+         !((frontend_input_queue_.isShutdown() ||
+            frontend_input_queue_.empty()) &&
+           !vio_frontend_module_->isWorking() &&
+           (backend_input_queue_.isShutdown() ||
+            backend_input_queue_.empty()) &&
+           !vio_backend_module_->isWorking() &&
+           (mesher_module_ ? !mesher_module_->isWorking() : true) &&
+           (lcd_module_ ? !lcd_module_->isWorking() : true) &&
+           (visualizer_module_ ? !visualizer_module_->isWorking() : true) &&
+           (display_input_queue_.isShutdown() ||
+            display_input_queue_.empty()) &&
+           (display_module_ ? !display_module_->isWorking() : true))));
+  }
 
   /**
    * @brief shutdownWhenFinished
@@ -291,7 +349,6 @@
     VLOG(1) << "Stopping workers and queues...";
 
     backend_input_queue_.shutdown();
-    // TODO(marcus): enable:
     CHECK(vio_backend_module_);
     vio_backend_module_->shutdown();
 
@@ -352,21 +409,10 @@
   ImuParams imu_params_;
   bool parallel_run_;
 
-<<<<<<< HEAD
   //! Shutdown switch to stop pipeline, threads, and queues.
   std::atomic_bool shutdown_ = {false};
 
-  //! Callback called when the VIO pipeline has shut down.
-  ShutdownPipelineCallback shutdown_pipeline_cb_;
-=======
-  //! Definition of sensor rig used
-  StereoCamera::ConstPtr stereo_camera_;
-
   // Pipeline Modules
-  //! Data provider.
-  StereoDataProviderModule::UniquePtr data_provider_module_;
->>>>>>> a9deb159
-
   // TODO(Toni) this should go to another class to avoid not having copy-ctor...
   //! Frontend.
   typename VisionFrontEndModule<FInput, FOutput>::UniquePtr vio_frontend_module_;
@@ -397,6 +443,10 @@
 
   // Atomic Flags
   std::atomic_bool is_backend_ok_ = {true};
+
+  // Pipeline Callbacks
+  //! Callback called when the VIO pipeline has shut down.
+  ShutdownPipelineCallback shutdown_pipeline_cb_;
 
   // Pipeline Threads.
   std::unique_ptr<std::thread> frontend_thread_ = {nullptr};
