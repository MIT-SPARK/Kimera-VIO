/* ----------------------------------------------------------------------------
 * Copyright 2017, Massachusetts Institute of Technology,
 * Cambridge, MA 02139
 * All Rights Reserved
 * Authors: Luca Carlone, et al. (see THANKS for the full author list)
 * See LICENSE for the license information
 * -------------------------------------------------------------------------- */

/**
 * @file   DisplayFactory.h
 * @brief  Display factory
 * @author Antoni Rosinol
 */

#pragma once

#include <glog/logging.h>

#include "kimera-vio/utils/Macros.h"
#include "kimera-vio/visualizer/Display.h"
#include "kimera-vio/visualizer/DisplayParams.h"
#include "kimera-vio/visualizer/OpenCvDisplay.h"
#include "kimera-vio/visualizer/PangolinDisplay.h"

namespace VIO {

class DisplayFactory {
 public:
  KIMERA_POINTER_TYPEDEFS(DisplayFactory);
  KIMERA_DELETE_COPY_CONSTRUCTORS(DisplayFactory);

  DisplayFactory() = default;
  virtual ~DisplayFactory() = default;

  template<class ... Types>
  static DisplayBase::UniquePtr makeDisplay(
<<<<<<< HEAD
      const DisplayType& display_type,
      Types ... args) {
    switch (display_type) {
      case DisplayType::kOpenCV: {
        return VIO::make_unique<OpenCv3dDisplay>(args...);
=======
      const DisplayParams& display_params,
      const ShutdownPipelineCallback& shutdown_pipeline_cb) {
    switch (display_params.display_type_) {
      case DisplayType::kOpenCV: {
        return VIO::make_unique<OpenCv3dDisplay>(display_params,
                                                 shutdown_pipeline_cb);
      }
      case DisplayType::kPangolin: {
        return VIO::make_unique<PangolinDisplay>(display_params,
                                                 shutdown_pipeline_cb);
>>>>>>> bd4e5ad0
      }
      default: {
        LOG(FATAL) << "Requested display type is not supported.\n"
                   << "Currently supported display types:\n"
                   << "0: OpenCV 3D viz\n 1: Pangolin (not supported yet)\n"
                   << " but requested display: "
                   << VIO::to_underlying(display_params.display_type_);
      }
    }
  }
};

}  // namespace VIO<|MERGE_RESOLUTION|>--- conflicted
+++ resolved
@@ -32,33 +32,22 @@
   DisplayFactory() = default;
   virtual ~DisplayFactory() = default;
 
-  template<class ... Types>
-  static DisplayBase::UniquePtr makeDisplay(
-<<<<<<< HEAD
-      const DisplayType& display_type,
-      Types ... args) {
+  template <class... Types>
+  static DisplayBase::UniquePtr makeDisplay(const DisplayType& display_type,
+                                            Types... args) {
     switch (display_type) {
+      case DisplayType::kPangolin: {
+        return VIO::make_unique<PangolinDisplay>(args...);
+      }
       case DisplayType::kOpenCV: {
         return VIO::make_unique<OpenCv3dDisplay>(args...);
-=======
-      const DisplayParams& display_params,
-      const ShutdownPipelineCallback& shutdown_pipeline_cb) {
-    switch (display_params.display_type_) {
-      case DisplayType::kOpenCV: {
-        return VIO::make_unique<OpenCv3dDisplay>(display_params,
-                                                 shutdown_pipeline_cb);
-      }
-      case DisplayType::kPangolin: {
-        return VIO::make_unique<PangolinDisplay>(display_params,
-                                                 shutdown_pipeline_cb);
->>>>>>> bd4e5ad0
       }
       default: {
         LOG(FATAL) << "Requested display type is not supported.\n"
                    << "Currently supported display types:\n"
                    << "0: OpenCV 3D viz\n 1: Pangolin (not supported yet)\n"
                    << " but requested display: "
-                   << VIO::to_underlying(display_params.display_type_);
+                   << VIO::to_underlying(display_type);
       }
     }
   }
