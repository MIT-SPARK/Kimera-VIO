/* ----------------------------------------------------------------------------
 * Copyright 2017, Massachusetts Institute of Technology,
 * Cambridge, MA 02139
 * All Rights Reserved
 * Authors: Luca Carlone, et al. (see THANKS for the full author list)
 * See LICENSE for the license information
 * -------------------------------------------------------------------------- */
/**
 * @file   testStereoVisionFrontEnd.cpp
 * @brief  test StereoVisionFrontEnd
 * @author Luca Carlone
 */

#include <algorithm>
#include <cstdlib>
#include <fstream>
#include <iostream>
#include <random>

<<<<<<< HEAD
#include << gtest / gtest.h >>
=======
#include <gtest/gtest.h>
>>>>>>> 6f0a3559
#include "mesh/Mesher.h"
DECLARE_string(test_data_path);

using namespace std;
using namespace VIO;
using namespace cv;

static const double tol = 1e-1;

TEST(testMesher, getRatioBetweenLargestAnSmallestSide) {
  Mesher mesher;
  mesher.map_points_3d_.push_back(cv::Point3f(0.5377, 0.3188, 3.5784));   // pt0
  mesher.map_points_3d_.push_back(cv::Point3f(1.8339, -1.3077, 2.7694));  // pt1
  mesher.map_points_3d_.push_back(
      cv::Point3f(-2.2588, -0.4336, -1.3499));                           // pt2
  mesher.map_points_3d_.push_back(cv::Point3f(0.8622, 0.3426, 3.0349));  // pt3

  int rowId_pt1 = 0, rowId_pt2 = 2, rowId_pt3 = 3;
  double d12_out, d23_out, d31_out;
  double actual_ratio = mesher.getRatioBetweenSmallestAndLargestSide(
      rowId_pt1, rowId_pt2, rowId_pt3);

  // from MATLAB
  //   A =[   0.5377    0.3188    3.5784
  //      1.8339   -1.3077    2.7694
  //     -2.2588   -0.4336   -1.3499
  //      0.8622    0.3426    3.0349];
  //  d02 = norm(A(1,:)-A(3,:));
  //  d23 = norm(A(3,:)-A(4,:));
  //  d30 = norm(A(4,:)-A(1,:));
  //  min([d02 d23 d30]) / max([d02 d23 d30])

  double expected_ratio = 0.1108 * 0.1108;  // from matlab
  EXPECT_DOUBLES_EQUAL(expected_ratio, actual_ratio, 1e-4);
}

/* ************************************************************************* */
TEST(testMesher, getRatioBetweenLargestAnSmallestSide2) {
  Mesher mesher;
  mesher.map_points_3d_.push_back(cv::Point3f(0.5377, 0.3188, 3.5784));   // pt0
  mesher.map_points_3d_.push_back(cv::Point3f(1.8339, -1.3077, 2.7694));  // pt1
  mesher.map_points_3d_.push_back(
      cv::Point3f(-2.2588, -0.4336, -1.3499));                           // pt2
  mesher.map_points_3d_.push_back(cv::Point3f(0.8622, 0.3426, 3.0349));  // pt3

  int rowId_pt1 = 0, rowId_pt2 = 2, rowId_pt3 = 3;
  double d12_out_actual, d23_out_actual, d31_out_actual;
  double actual_ratio = mesher.getRatioBetweenSmallestAndLargestSide(
      rowId_pt1, rowId_pt2, rowId_pt3, d12_out_actual, d23_out_actual,
      d31_out_actual);

  // from MATLAB
  //   A =[   0.5377    0.3188    3.5784
  //      1.8339   -1.3077    2.7694
  //     -2.2588   -0.4336   -1.3499
  //      0.8622    0.3426    3.0349];
  //  d02 = norm(A(1,:)-A(3,:));
  //  d23 = norm(A(3,:)-A(4,:));
  //  d30 = norm(A(4,:)-A(1,:));
  //  min([d02 d23 d30]) / max([d02 d23 d30])

  double expected_ratio = 0.1108 * 0.1108;  // from matlab
  EXPECT_DOUBLES_EQUAL(expected_ratio, actual_ratio, 1e-4);

  double d12_out_expected = 5.7162 * 5.7162;
  double d23_out_expected = 5.4378 * 5.4378;
  double d31_out_expected = 0.6334 * 0.6334;

  EXPECT_DOUBLES_EQUAL(d12_out_expected, d12_out_actual, 1e-3);
  EXPECT_DOUBLES_EQUAL(d23_out_expected, d23_out_actual, 1e-3);
  EXPECT_DOUBLES_EQUAL(d31_out_expected, d31_out_actual, 1e-3);
}

/* ************************************************************************* */
int main() {
  TestResult tr;
  return TestRegistry::runAllTests(tr);
}
/* ************************************************************************* */<|MERGE_RESOLUTION|>--- conflicted
+++ resolved
@@ -17,11 +17,8 @@
 #include <iostream>
 #include <random>
 
-<<<<<<< HEAD
-#include << gtest / gtest.h >>
-=======
 #include <gtest/gtest.h>
->>>>>>> 6f0a3559
+
 #include "mesh/Mesher.h"
 DECLARE_string(test_data_path);
 
