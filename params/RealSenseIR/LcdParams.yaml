--- conflicted
+++ resolved
@@ -3,11 +3,7 @@
 use_nss: 1
 alpha: 0.7
 min_temporal_matches: 1
-<<<<<<< HEAD
-dist_local: 10
-=======
-recent_frames_window: 1
->>>>>>> 6e611b10
+recent_frames_window: 10
 max_db_results: 50
 min_nss_factor: 0.05
 min_matches_per_island: 1
@@ -45,16 +41,10 @@
 patch_sze: 31
 fast_threshold: 20
 
-<<<<<<< HEAD
 pgo_rot_threshold: 0.0
 pgo_trans_threshold: 0.0
-=======
 betweenRotationPrecision: 10000 # 1/(0.01*0.01)
 betweenTranslationPrecision: 100 # 1/(0.1*0.1)
-
-pgo_rot_threshold: 0.005
-pgo_trans_threshold: 0.05
->>>>>>> 6e611b10
 
 # geom_check_id options:
 #   0: NISTER
