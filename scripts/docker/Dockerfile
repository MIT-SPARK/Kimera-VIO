FROM ubuntu:20.04
LABEL maintainer="mabate@mit.edu"

# To avoid tzdata asking for geographic location...
<<<<<<< HEAD
ENV DEBIAN_frontend noninteractive
ENV TZ Asia/Kolkata
=======
ENV DEBIAN_FRONTEND=noninteractive
>>>>>>> ce8c59b7

ENV DIRPATH /root/
WORKDIR $DIRPATH

RUN apt-get update && apt-get install -y --no-install-recommends apt-utils
<<<<<<< HEAD
RUN apt-get update && apt-get install -y git cmake

# Install xvfb to provide a display to container for GUI related testing.
RUN apt-get update && apt-get install -y xvfb

# Install GTSAM
RUN apt-get update && apt-get install -y libboost-all-dev libmetis-dev
ADD https://api.github.com/repos/borglab/gtsam/git/refs/heads/master version.json
RUN git clone https://github.com/borglab/gtsam.git
RUN cd gtsam && \
    git fetch && \
    mkdir build && \
    cd build && \
    cmake -DCMAKE_INSTALL_PREFIX=/usr/local -DGTSAM_BUILD_TESTS=OFF -DGTSAM_BUILD_EXAMPLES_ALWAYS=OFF -DCMAKE_BUILD_TYPE=Release -DGTSAM_BUILD_UNSTABLE=ON -DGTSAM_TANGENT_PREINTEGRATION=OFF .. && \
    make -j$(nproc) install

# Install OpenCV for Ubuntu 18.04
RUN apt-get update && apt-get install -y \
      build-essential cmake unzip pkg-config \
      libjpeg-dev libpng-dev libtiff-dev \
      libvtk6-dev \
      libgtk-3-dev \
      libatlas-base-dev gfortran

RUN git clone https://github.com/opencv/opencv.git
RUN cd opencv && \
      git checkout tags/3.3.1 && \
      mkdir build

RUN git clone https://github.com/opencv/opencv_contrib.git
RUN cd opencv_contrib && \
      git checkout tags/3.3.1

RUN cd opencv/build && \
      cmake -DCMAKE_BUILD_TYPE=Release \
      -DCMAKE_INSTALL_PREFIX=/usr/local \
      -D BUILD_opencv_python=OFF \
      -D BUILD_opencv_python2=OFF \
      -D BUILD_opencv_python3=OFF \
      -DOPENCV_EXTRA_MODULES_PATH=$DIRPATH/opencv_contrib/modules .. && \
=======
RUN apt-get update && \
      apt-get install -y \
      build-essential \
      cmake \
      gfortran \
      git \
      libatlas-base-dev \
      libboost-all-dev \
      libeigen3-dev \
      libgflags-dev \
      libgoogle-glog-dev \
      libmetis-dev \
      libopencv-dev \
      libopencv-contrib-dev \
      libtbb-dev \
      pkg-config \
      xvfb \
      python3 \
      python3-dev \
      python3-pip \
      python3-tk && \
      apt-get clean && \
      rm -rf /var/lib/apt/lists/*

RUN git clone https://github.com/borglab/gtsam.git && \
      cd gtsam && \
      git checkout 4.2 && \
      mkdir build && \
      cd build && \
      cmake -DCMAKE_INSTALL_PREFIX=/usr/local \
      -DGTSAM_BUILD_WITH_MARCH_NATIVE=OFF \
      -DGTSAM_BUILD_TESTS=OFF \
      -DGTSAM_BUILD_EXAMPLES_ALWAYS=OFF \
      -DCMAKE_BUILD_TYPE=Release \
      -DGTSAM_BUILD_UNSTABLE=ON \
      -DGTSAM_POSE3_EXPMAP=ON \
      -DGTSAM_ROT3_EXPMAP=ON \
      -DGTSAM_TANGENT_PREINTEGRATION=OFF \
      -DGTSAM_USE_SYSTEM_EIGEN=ON \
      -DGTSAM_USE_SYSTEM_METIS=ON \
      .. && \
>>>>>>> ce8c59b7
      make -j$(nproc) install

# Install Open_GV
RUN git clone https://github.com/marcusabate/opengv && \
      cd opengv && \
      git apply march_native_disable.patch && \
      mkdir build && \
      cd build && \
      cmake -DCMAKE_BUILD_TYPE=Release \
      -DCMAKE_INSTALL_PREFIX=/usr/local \
      .. && \
      make -j$(nproc) install

# Install DBoW2
COPY .patches/fix_vocab.patch dbow2.patch
RUN git clone https://github.com/dorian3d/DBoW2.git
RUN cd DBoW2 && \
      git apply ../dbow2.patch && \
      mkdir build && \
      cd build && \
      cmake .. && \
      make -j$(nproc) install

# Install RobustPGO
ADD https://api.github.com/repos/MIT-SPARK/Kimera-RPGO/git/refs/heads/master version.json
RUN git clone https://github.com/MIT-SPARK/Kimera-RPGO.git
RUN cd Kimera-RPGO && \
      mkdir build && \
      cd build && \
      cmake .. && \
      make -j$(nproc) install

# Install Kimera-VIO
RUN git clone https://github.com/MIT-SPARK/Kimera-VIO.git
RUN cd Kimera-VIO && mkdir build && cd build && cmake .. && make -j$(nproc)<|MERGE_RESOLUTION|>--- conflicted
+++ resolved
@@ -2,18 +2,12 @@
 LABEL maintainer="mabate@mit.edu"
 
 # To avoid tzdata asking for geographic location...
-<<<<<<< HEAD
-ENV DEBIAN_frontend noninteractive
-ENV TZ Asia/Kolkata
-=======
-ENV DEBIAN_FRONTEND=noninteractive
->>>>>>> ce8c59b7
 
 ENV DIRPATH /root/
 WORKDIR $DIRPATH
 
 RUN apt-get update && apt-get install -y --no-install-recommends apt-utils
-<<<<<<< HEAD
+
 RUN apt-get update && apt-get install -y git cmake
 
 # Install xvfb to provide a display to container for GUI related testing.
@@ -54,49 +48,6 @@
       -D BUILD_opencv_python2=OFF \
       -D BUILD_opencv_python3=OFF \
       -DOPENCV_EXTRA_MODULES_PATH=$DIRPATH/opencv_contrib/modules .. && \
-=======
-RUN apt-get update && \
-      apt-get install -y \
-      build-essential \
-      cmake \
-      gfortran \
-      git \
-      libatlas-base-dev \
-      libboost-all-dev \
-      libeigen3-dev \
-      libgflags-dev \
-      libgoogle-glog-dev \
-      libmetis-dev \
-      libopencv-dev \
-      libopencv-contrib-dev \
-      libtbb-dev \
-      pkg-config \
-      xvfb \
-      python3 \
-      python3-dev \
-      python3-pip \
-      python3-tk && \
-      apt-get clean && \
-      rm -rf /var/lib/apt/lists/*
-
-RUN git clone https://github.com/borglab/gtsam.git && \
-      cd gtsam && \
-      git checkout 4.2 && \
-      mkdir build && \
-      cd build && \
-      cmake -DCMAKE_INSTALL_PREFIX=/usr/local \
-      -DGTSAM_BUILD_WITH_MARCH_NATIVE=OFF \
-      -DGTSAM_BUILD_TESTS=OFF \
-      -DGTSAM_BUILD_EXAMPLES_ALWAYS=OFF \
-      -DCMAKE_BUILD_TYPE=Release \
-      -DGTSAM_BUILD_UNSTABLE=ON \
-      -DGTSAM_POSE3_EXPMAP=ON \
-      -DGTSAM_ROT3_EXPMAP=ON \
-      -DGTSAM_TANGENT_PREINTEGRATION=OFF \
-      -DGTSAM_USE_SYSTEM_EIGEN=ON \
-      -DGTSAM_USE_SYSTEM_METIS=ON \
-      .. && \
->>>>>>> ce8c59b7
       make -j$(nproc) install
 
 # Install Open_GV
